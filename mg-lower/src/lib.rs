--- conflicted
+++ resolved
@@ -18,23 +18,14 @@
 };
 use ddm_admin_client::types::TunnelOrigin;
 use dendrite::{ensure_tep_addr, link_is_up};
-<<<<<<< HEAD
-use dpd_client::Client as DpdClient;
 use log::mgl_log;
-=======
->>>>>>> 5df14eeb
 use mg_common::stats::MgLowerStats as Stats;
 use platform::{
     Ddm, Dpd, ProductionDdm, ProductionDpd, ProductionSwitchZone, SwitchZone,
 };
 use rdb::db::Rib;
-<<<<<<< HEAD
-use rdb::{Db, Prefix, PrefixChangeNotification, DEFAULT_ROUTE_PRIORITY};
+use rdb::{DEFAULT_ROUTE_PRIORITY, Db, Prefix, PrefixChangeNotification};
 use slog::Logger;
-=======
-use rdb::{DEFAULT_ROUTE_PRIORITY, Db, Prefix, PrefixChangeNotification};
-use slog::{Logger, error, info, warn};
->>>>>>> 5df14eeb
 use std::collections::HashSet;
 use std::net::Ipv6Addr;
 use std::sync::Arc;
@@ -45,14 +36,11 @@
 mod ddm;
 mod dendrite;
 mod error;
-<<<<<<< HEAD
 mod log;
-=======
 mod platform;
 
 #[cfg(test)]
 mod test;
->>>>>>> 5df14eeb
 
 /// Tag used for managing both dpd and rdb elements.
 const MG_LOWER_TAG: &str = "mg-lower";
@@ -184,18 +172,12 @@
 
     // Compute the bestpath for each prefix and synchronize the ASIC routing
     // tables with the chosen paths.
-<<<<<<< HEAD
     for (prefix, _paths) in rib4_in.iter() {
-        sync_prefix(tep, &rib4_loc, prefix, dpd, ddm, log, &rt)?;
+        sync_prefix(tep, &rib4_loc, prefix, dpd, ddm, sw, log, &rt)?;
     }
 
     for (prefix, _paths) in rib6_in.iter() {
-        sync_prefix(tep, &rib6_loc, prefix, dpd, ddm, log, &rt)?;
-=======
-    let loc_rib = db.loc_rib();
-    for (prefix, _paths) in rib.iter() {
-        sync_prefix(tep, &loc_rib, prefix, dpd, ddm, sw, log, &rt)?;
->>>>>>> 5df14eeb
+        sync_prefix(tep, &rib6_loc, prefix, dpd, ddm, sw, log, &rt)?;
     }
 
     Ok(())
@@ -213,24 +195,18 @@
     sw: &impl SwitchZone,
     rt: Arc<tokio::runtime::Handle>,
 ) -> Result<(), Error> {
-<<<<<<< HEAD
     let rib4_loc = db.loc_rib(rdb::AddressFamily::Ipv4);
     let rib6_loc = db.loc_rib(rdb::AddressFamily::Ipv6);
 
     for prefix in notification.changed.iter() {
         match prefix {
             Prefix::V4(_) => {
-                sync_prefix(tep, &rib4_loc, prefix, dpd, ddm, log, &rt)?
+                sync_prefix(tep, &rib4_loc, prefix, dpd, ddm, sw, log, &rt)?
             }
             Prefix::V6(_) => {
-                sync_prefix(tep, &rib6_loc, prefix, dpd, ddm, log, &rt)?
+                sync_prefix(tep, &rib6_loc, prefix, dpd, ddm, sw, log, &rt)?
             }
         }
-=======
-    let loc_rib = db.loc_rib();
-    for prefix in notification.changed.iter() {
-        sync_prefix(tep, &loc_rib, prefix, dpd, ddm, sw, log, &rt)?;
->>>>>>> 5df14eeb
     }
 
     Ok(())
