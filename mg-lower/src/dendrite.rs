// This Source Code Form is subject to the terms of the Mozilla Public
// License, v. 2.0. If a copy of the MPL was not distributed with this
// file, You can obtain one at https://mozilla.org/MPL/2.0/.

use crate::Error;
use crate::MG_LOWER_TAG;
use dendrite_common::network::Cidr;
use dendrite_common::ports::PortId;
use dendrite_common::ports::QsfpPort;
use dpd_client::types;
use dpd_client::types::LinkId;
use dpd_client::types::LinkState;
use dpd_client::Client as DpdClient;
use dpd_client::Ipv4Cidr;
use dpd_client::Ipv6Cidr;
use http::StatusCode;
<<<<<<< HEAD
use libnet::{get_route, IpNet, Ipv4Net, Ipv6Net};
=======
use libnet::{get_route, IpNet};
>>>>>>> 4505f666
use rdb::Path;
use rdb::Prefix;
use slog::{error, warn, Logger};
use std::collections::BTreeSet;
use std::collections::HashSet;
use std::hash::Hash;
use std::net::{IpAddr, Ipv4Addr, Ipv6Addr};
use std::sync::Arc;
use std::time::Duration;

const TFPORT_QSFP_DEVICE_PREFIX: &str = "tfportqsfp";

#[derive(Debug, Clone, Copy, PartialEq, Eq, PartialOrd, Ord, Hash)]
pub(crate) struct RouteHash {
    pub(crate) cidr: Cidr,
    pub(crate) port_id: PortId,
    pub(crate) link_id: types::LinkId,
    pub(crate) nexthop: IpAddr,
    pub(crate) vlan_id: Option<u16>,
}

impl RouteHash {
    pub fn new(
        cidr: Cidr,
        port_id: PortId,
        link_id: types::LinkId,
        nexthop: IpAddr,
        vlan_id: Option<u16>,
    ) -> Result<Self, &'static str> {
        match (cidr, nexthop) {
            (Cidr::V4(_), IpAddr::V4(_)) | (Cidr::V6(_), IpAddr::V6(_)) => {
                Ok(RouteHash {
                    cidr,
                    port_id,
                    link_id,
                    nexthop,
                    vlan_id,
                })
            }
            _ => Err("mismatched subnet and target"),
        }
    }

    pub fn for_prefix_path(
        prefix: Prefix,
        path: Path,
    ) -> Result<RouteHash, Error> {
        let (port_id, link_id) = get_port_and_link(path.nexthop)?;

        let rh = RouteHash {
            cidr: match prefix {
                Prefix::V4(p) => Ipv4Cidr {
                    prefix: p.value,
                    prefix_len: p.length,
                }
                .into(),
                Prefix::V6(p) => Ipv6Cidr {
                    prefix: p.value,
                    prefix_len: p.length,
                }
                .into(),
            },
            port_id,
            link_id,
            nexthop: path.nexthop,
            vlan_id: path.vlan_id,
        };

        Ok(rh)
    }
}

pub(crate) fn ensure_tep_addr(
    tep: Ipv6Addr,
    dpd: &DpdClient,
    rt: Arc<tokio::runtime::Handle>,
    log: &Logger,
) {
    if let Err(e) = rt.block_on(async {
        dpd.loopback_ipv6_create(&types::Ipv6Entry {
            tag: MG_LOWER_TAG.into(),
            addr: tep,
        })
        .await
    }) {
        if e.status() != Some(StatusCode::CONFLICT) {
            warn!(log, "failed to ensure TEP address {tep} on ASIC: {e}");
        }
    }
}

pub(crate) fn link_is_up(
    dpd: &DpdClient,
    port_id: PortId,
    link_id: LinkId,
    rt: &Arc<tokio::runtime::Handle>,
) -> Result<bool, Error> {
    let link_info =
        rt.block_on(async { dpd.link_get(&port_id, &link_id).await })?;

    Ok(link_info.link_state == LinkState::Up)
}

fn get_local_addrs(
    dpd: &DpdClient,
    rt: &Arc<tokio::runtime::Handle>,
) -> Result<(BTreeSet<Ipv4Addr>, BTreeSet<Ipv6Addr>), Error> {
    let links = rt
        .block_on(async { dpd.link_list_all().await })?
        .into_inner();

    let mut v4 = BTreeSet::new();
    let mut v6 = BTreeSet::new();

    for link in links {
        let addrs = rt
            .block_on(async {
                dpd.link_ipv4_list(&link.port_id, &link.link_id, None, None)
                    .await
            })?
            .into_inner()
            .items;
        v4.extend(addrs.into_iter().map(|x| x.addr));

        let addrs = rt
            .block_on(async {
                dpd.link_ipv6_list(&link.port_id, &link.link_id, None, None)
                    .await
            })?
            .into_inner()
            .items;
        v6.extend(addrs.into_iter().map(|x| x.addr));
    }

    Ok((v4, v6))
}

/// Perform a set of route additions and deletions via the Dendrite API.
pub(crate) fn update_dendrite<'a, I>(
    to_add: I,
    to_del: I,
    dpd: &DpdClient,
    rt: Arc<tokio::runtime::Handle>,
    log: &Logger,
) -> Result<(), Error>
where
    I: Iterator<Item = &'a RouteHash>,
{
    let (local_v4_addrs, local_v6_addrs) = get_local_addrs(dpd, &rt)?;

    for r in to_add {
        let cidr = r.cidr;
        let tag = dpd.inner().tag.clone();
        let port_id = r.port_id;
        let link_id = r.link_id;
        let vlan_id = r.vlan_id;

        let target = match (r.cidr, r.nexthop) {
            (Cidr::V4(c), IpAddr::V4(tgt_ip)) => {
                if c.prefix_len == 32 && local_v4_addrs.contains(&c.prefix) {
                    warn!(
                        log,
                        "martian detected: prefix={c:?}, \
                        skipping data plane installation"
                    );
                    continue;
                }
                if local_v4_addrs.contains(&tgt_ip) {
                    warn!(
                        log,
                        "martian detected: nexthop={tgt_ip:?}, \
                        skipping data plane installation"
                    );
                    continue;
                }

                types::Ipv4Route {
                    tag,
                    port_id,
                    link_id,
                    tgt_ip,
                    vlan_id,
                }
                .into()
            }
            (Cidr::V6(c), IpAddr::V6(tgt_ip)) => {
                if c.prefix_len == 128 && local_v6_addrs.contains(&c.prefix) {
                    warn!(
                        log,
                        "martian detected: prefix={c:?}, \
                        skipping data plane installation"
                    );
                    continue;
                }
                if local_v6_addrs.contains(&tgt_ip) {
                    warn!(
                        log,
                        "martian detected: nexthop={tgt_ip:?}, \
                        skipping data plane installation"
                    );
                    continue;
                }

                types::Ipv6Route {
                    tag,
                    port_id,
                    link_id,
                    tgt_ip,
                    vlan_id,
                }
                .into()
            }
            _ => {
                error!(
                    log,
                    "mismatched subnet {} and target {}", r.cidr, r.nexthop
                );
                continue;
            }
        };

        let add = types::RouteAdd { cidr, target };
        if let Err(e) = rt.block_on(async { dpd.route_ipv4_add(&add).await }) {
            error!(log, "failed to create route {:?}: {}", r, e);
            Err(e)?;
        }
    }
    for r in to_del {
        let port_id = r.port_id;
        let link_id = r.link_id;

        let cidr = match r.cidr {
            Cidr::V4(cidr) => cidr,
            Cidr::V6(_) => continue,
        };
        let target = match r.nexthop {
            IpAddr::V4(tgt_ip) => tgt_ip,
            IpAddr::V6(_) => continue,
        };
        if let Err(e) = rt.block_on(async {
            dpd.route_ipv4_delete_target(&cidr, &port_id, &link_id, &target)
                .await
        }) {
            error!(log, "failed to create route {:?}: {}", r, e);
            Err(e)?;
        }
    }
    Ok(())
}

// Translate a tfport name into the underlying (port, link, vlan) tuple.
//    tfportqsfp10_0 would translate to (10, 0, None)
//    tfportqsfp10_0.100 would translate to (10, 0, Some(100))
// TODO this is gross, use link type properties rather than futzing
// around with strings.
fn parse_tfport_name(name: &str) -> Result<(u8, u8, Option<u16>), Error> {
    let body =
        name.strip_prefix(TFPORT_QSFP_DEVICE_PREFIX)
            .ok_or(Error::Tfport(format!(
                "{} missing expected prefix {}",
                name, TFPORT_QSFP_DEVICE_PREFIX
            )))?;
    let fields: Vec<&str> = body.split('.').collect();
    let (port, link) = fields[0]
        .split_once('_')
        .ok_or(Error::Tfport(format!("{} has no link id", name)))?;

    let port = port.parse::<u8>().map_err(|_| {
        Error::Tfport(format!("{} has invalid port {}", name, port))
    })?;

    let link = link.parse::<u8>().map_err(|_| {
        Error::Tfport(format!("{} has invalid link id {}", name, link))
    })?;

    let vlan = match fields.len() {
        1 => Ok(None),
        2 => fields[1].parse::<u16>().map(Some).map_err(|_| {
            Error::Tfport(format!("{} has invalid vlan {}", name, fields[1]))
        }),
        _ => Err(Error::Tfport(format!(
            "{} has multiple vlan deliminators",
            name
        ))),
    }?;

    Ok((port, link, vlan))
}

#[test]
fn test_tfport_parser() {
    // Test valid names
    assert_eq!(parse_tfport_name("tfportqsfp10_0").unwrap(), (10, 0, None));
    assert_eq!(
        parse_tfport_name("tfportqsfp10_0.100").unwrap(),
        (10, 0, Some(100))
    );
    assert_eq!(parse_tfport_name("tfportqsfp1_1").unwrap(), (1, 1, None));

    // test malformed names
    assert!(parse_tfport_name("fportqsfp10_0").is_err());
    assert!(parse_tfport_name("10_0").is_err());
    assert!(parse_tfport_name("tfportqsfp10").is_err());
    assert!(parse_tfport_name("tfportqsfp_10").is_err());
    assert!(parse_tfport_name("tfportqsfp0_").is_err());
    assert!(parse_tfport_name("tfportqsfp10_10_10").is_err());
    assert!(parse_tfport_name("tfportqsfp10.100_0").is_err());

    // test invalid components
    assert!(parse_tfport_name("tfportqsfp1X_0.100").is_err());
    assert!(parse_tfport_name("tfportqsfp10_X.100").is_err());
    assert!(parse_tfport_name("tfportqsfp10_0.X").is_err());
}

fn get_port_and_link(
    nexthop: IpAddr,
) -> Result<(PortId, types::LinkId), Error> {
<<<<<<< HEAD
    let prefix = match nexthop {
        IpAddr::V4(addr) => IpNet::V4(Ipv4Net::host_net(addr)),
        IpAddr::V6(addr) => IpNet::V6(Ipv6Net::host_net(addr)),
    };
=======
    let prefix = IpNet::host_net(nexthop);
>>>>>>> 4505f666
    let sys_route = get_route(prefix, Some(Duration::from_secs(1)))?;

    let ifname = match sys_route.ifx {
        Some(name) => name,
        None => {
            return Err(Error::NoNexthopRoute(format!(
                "No interface associated with route for {:?}: {:?}",
                prefix, sys_route,
            )));
        }
    };

    let (port, link, _vlan) = parse_tfport_name(&ifname)?;
    let port_id = match QsfpPort::try_from(port) {
        Ok(qsfp) => PortId::Qsfp(qsfp),
        Err(e) => return Err(Error::Tfport(format!("bad port name: {e}"))),
    };

    // TODO breakout considerations
    let link_id = dpd_client::types::LinkId(link);
    Ok((port_id, link_id))
}

pub(crate) fn get_routes_for_prefix(
    dpd: &DpdClient,
    prefix: &Prefix,
    rt: Arc<tokio::runtime::Handle>,
    log: Logger,
) -> Result<HashSet<RouteHash>, Error> {
    let result = match prefix {
        Prefix::V4(p) => {
            let cidr = Ipv4Cidr {
                prefix: p.value,
                prefix_len: p.length,
            };
            let dpd_routes =
                match rt.block_on(async { dpd.route_ipv4_get(&cidr).await }) {
                    Ok(routes) => routes,
                    Err(e) => {
                        if e.status() == Some(StatusCode::NOT_FOUND) {
                            return Ok(HashSet::new());
                        }
                        return Err(e.into());
                    }
                }
                .into_inner();

            let mut result: Vec<RouteHash> = Vec::new();
            for r in dpd_routes.iter() {
                if r.tag != MG_LOWER_TAG {
                    continue;
                }
                match link_is_up(dpd, r.port_id, r.link_id, &rt) {
                    Err(e) => {
                        error!(
                            log,
                            "nexthop: {} failed to get link state for {:?}/{:?}: {e}",
                            r.tgt_ip,
                            r.port_id,
                            r.link_id
                        );
                        continue;
                    }
                    Ok(false) => {
                        warn!(
                            log,
                            "nexthop: {} link {:?}/{:?} is not up, \
                            not installing route for {:?}",
                            r.tgt_ip,
                            r.port_id,
                            r.link_id,
                            prefix,
                        );
                        continue;
                    }
                    Ok(true) => {}
                }
                match RouteHash::new(
                    cidr.into(),
                    r.port_id,
                    r.link_id,
                    r.tgt_ip.into(),
                    r.vlan_id,
                ) {
                    Ok(rh) => result.push(rh),
                    Err(e) => {
                        error!(
                            log,
                            "route hash creation failed for {:?}: {e}", prefix
                        );
                        continue;
                    }
                };
            }

            dpd_routes
                .into_iter()
                .map(|r| {
                    RouteHash::new(
                        cidr.into(),
                        r.port_id,
                        r.link_id,
                        r.tgt_ip.into(),
                        r.vlan_id,
                    )
                    .unwrap()
                })
                .collect()
        }
        Prefix::V6(p) => {
            let cidr = Ipv6Cidr {
                prefix: p.value,
                prefix_len: p.length,
            };
            let dpd_routes = rt
                .block_on(async { dpd.route_ipv6_get(&cidr).await })?
                .into_inner();

            dpd_routes
                .into_iter()
                .map(|r| {
                    RouteHash::new(
                        cidr.into(),
                        r.port_id,
                        r.link_id,
                        r.tgt_ip.into(),
                        r.vlan_id,
                    )
                    .unwrap()
                })
                .collect()
        }
    };
    Ok(result)
}

/// Create a new Dendrite/dpd client. The lower half always runs on the same
/// host/zone as the underlying platform.
pub(crate) fn new_dpd_client(log: &Logger) -> DpdClient {
    let client_state = dpd_client::ClientState {
        tag: MG_LOWER_TAG.into(),
        log: log.clone(),
    };
    DpdClient::new(
        &format!("http://localhost:{}", dpd_client::default_port()),
        client_state,
    )
}<|MERGE_RESOLUTION|>--- conflicted
+++ resolved
@@ -14,11 +14,7 @@
 use dpd_client::Ipv4Cidr;
 use dpd_client::Ipv6Cidr;
 use http::StatusCode;
-<<<<<<< HEAD
-use libnet::{get_route, IpNet, Ipv4Net, Ipv6Net};
-=======
 use libnet::{get_route, IpNet};
->>>>>>> 4505f666
 use rdb::Path;
 use rdb::Prefix;
 use slog::{error, warn, Logger};
@@ -336,14 +332,7 @@
 fn get_port_and_link(
     nexthop: IpAddr,
 ) -> Result<(PortId, types::LinkId), Error> {
-<<<<<<< HEAD
-    let prefix = match nexthop {
-        IpAddr::V4(addr) => IpNet::V4(Ipv4Net::host_net(addr)),
-        IpAddr::V6(addr) => IpNet::V6(Ipv6Net::host_net(addr)),
-    };
-=======
     let prefix = IpNet::host_net(nexthop);
->>>>>>> 4505f666
     let sys_route = get_route(prefix, Some(Duration::from_secs(1)))?;
 
     let ifname = match sys_route.ifx {
