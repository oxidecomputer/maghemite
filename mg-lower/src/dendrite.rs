--- conflicted
+++ resolved
@@ -2,33 +2,22 @@
 // License, v. 2.0. If a copy of the MPL was not distributed with this
 // file, You can obtain one at https://mozilla.org/MPL/2.0/.
 
-<<<<<<< HEAD
-use crate::{log::dpd_log, Error, MG_LOWER_TAG};
-=======
-use crate::Error;
-use crate::MG_LOWER_TAG;
-use crate::platform::Dpd;
-use crate::platform::SwitchZone;
-use dpd_client::Client as DpdClient;
->>>>>>> 5df14eeb
-use dpd_client::types;
-use dpd_client::types::LinkState;
-use oxnet::IpNet;
-use oxnet::Ipv4Net;
-use oxnet::Ipv6Net;
-use rdb::Path;
-use rdb::Prefix;
-<<<<<<< HEAD
+use crate::{
+    Error, MG_LOWER_TAG,
+    log::dpd_log,
+    platform::{Dpd, SwitchZone},
+};
+use dpd_client::{Client as DpdClient, types, types::LinkState};
+use oxnet::{IpNet, Ipv4Net, Ipv6Net};
+use rdb::{Path, Prefix};
 use slog::Logger;
-=======
-use slog::{Logger, error, warn};
->>>>>>> 5df14eeb
-use std::collections::BTreeSet;
-use std::collections::HashSet;
-use std::hash::Hash;
-use std::net::{IpAddr, Ipv4Addr, Ipv6Addr};
-use std::sync::Arc;
-use std::time::Duration;
+use std::{
+    collections::{BTreeSet, HashSet},
+    hash::Hash,
+    net::{IpAddr, Ipv4Addr, Ipv6Addr},
+    sync::Arc,
+    time::Duration,
+};
 
 const TFPORT_QSFP_DEVICE_PREFIX: &str = "tfportqsfp";
 const UNIT_DPD: &str = "dpd";
@@ -98,22 +87,15 @@
             addr: tep,
         })
         .await
-<<<<<<< HEAD
-    }) {
-        if e.status() != Some(reqwest::StatusCode::CONFLICT) {
-            dpd_log!(
-                log,
-                warn,
-                "failed to ensure TEP address {tep} on ASIC: {e}";
-                "error" => format!("{e}"),
-                "prefix" => format!("{tep}")
-            );
-        }
-=======
     }) && e.status() != Some(reqwest::StatusCode::CONFLICT)
     {
-        warn!(log, "failed to ensure TEP address {tep} on ASIC: {e}");
->>>>>>> 5df14eeb
+        dpd_log!(
+            log,
+            warn,
+            "failed to ensure TEP address {tep} on ASIC: {e}";
+            "error" => format!("{e}"),
+            "prefix" => format!("{tep}")
+        );
     }
 }
 
@@ -217,7 +199,11 @@
                 if let Err(e) =
                     rt.block_on(async { dpd.route_ipv4_add(&update).await })
                 {
-                    error!(log, "failed to create route {:?}: {}", r, e);
+                    dpd_log!(log,
+                        error,
+                        "failed to create route {r:?} {e}";
+                        "error" => format!("{e}")
+                    );
                     return Err(e.into());
                 }
             }
@@ -255,7 +241,11 @@
                 if let Err(e) =
                     rt.block_on(async { dpd.route_ipv6_add(&update).await })
                 {
-                    error!(log, "failed to create route {:?}: {}", r, e);
+                    dpd_log!(log,
+                        error,
+                        "failed to create route {r:?} {e}";
+                        "error" => format!("{e}")
+                    );
                     return Err(e.into());
                 }
             }
@@ -270,21 +260,6 @@
                 continue;
             }
         };
-<<<<<<< HEAD
-
-        let add = types::RouteAdd { cidr, target };
-        if let Err(e) = rt.block_on(async { dpd.route_ipv4_add(&add).await }) {
-            dpd_log!(log,
-                error,
-                "failed to create route in ASIC {r:?} via {}: {e}", r.nexthop;
-                "error" => format!("{e}"),
-                "prefix" => format!("r:?"),
-                "nexthop" => format!("{}", r.nexthop)
-            );
-            Err(e)?;
-        }
-=======
->>>>>>> 5df14eeb
     }
     for r in to_del {
         let port_id = r.port_id.clone();
