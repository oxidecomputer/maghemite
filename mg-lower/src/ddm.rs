--- conflicted
+++ resolved
@@ -2,19 +2,11 @@
 // License, v. 2.0. If a copy of the MPL was not distributed with this
 // file, You can obtain one at https://mozilla.org/MPL/2.0/.
 
-<<<<<<< HEAD
 use crate::log::ddm_log;
-use ddm_admin_client::types::TunnelOrigin;
-=======
->>>>>>> 5df14eeb
 use ddm_admin_client::Client;
 use ddm_admin_client::types::TunnelOrigin;
 use oxnet::Ipv6Net;
-<<<<<<< HEAD
 use slog::Logger;
-=======
-use slog::{Logger, error, info};
->>>>>>> 5df14eeb
 use std::{net::Ipv6Addr, sync::Arc};
 
 use crate::platform::Ddm;
