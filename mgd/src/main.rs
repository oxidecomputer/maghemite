// This Source Code Form is subject to the terms of the Mozilla Public
// License, v. 2.0. If a copy of the MPL was not distributed with this
// file, You can obtain one at https://mozilla.org/MPL/2.0/.

use crate::admin::HandlerContext;
use crate::bfd_admin::BfdContext;
use crate::bgp_admin::BgpContext;
use crate::log::dlog;
use bgp::connection_tcp::{BgpConnectionTcp, BgpListenerTcp};
use clap::{Parser, Subcommand};
use mg_common::cli::oxide_cli_style;
use mg_common::lock;
use mg_common::log::init_logger;
use mg_common::stats::MgLowerStats;
use rand::Fill;
use rdb::{AddressFamily, BfdPeerConfig, BgpNeighborInfo, BgpRouterInfo};
use signal::handle_signals;
<<<<<<< HEAD
use slog::Logger;
=======
use slog::{Logger, error};
>>>>>>> 5df14eeb
use std::collections::BTreeMap;
use std::net::{IpAddr, Ipv6Addr};
use std::sync::{Arc, Mutex};
use std::thread::spawn;
use uuid::Uuid;

pub const COMPONENT_MGD: &str = "mgd";
pub const MOD_ADMIN: &str = "admin";
const UNIT_DAEMON: &str = "daemon";

mod admin;
mod bfd_admin;
mod bgp_admin;
mod error;
mod log;
mod oxstats;
mod rib_admin;
mod signal;
mod smf;
mod static_admin;

#[derive(Parser, Debug)]
#[command(version, about, long_about = None, styles = oxide_cli_style())]
struct Cli {
    #[command(subcommand)]
    command: Commands,
}

#[derive(Subcommand, Debug)]
enum Commands {
    /// Run the mgd routing daemon.
    Run(RunArgs),
}

#[derive(Parser, Debug)]
struct RunArgs {
    /// Address to listen on for the admin API.
    #[arg(long, default_value_t = Ipv6Addr::UNSPECIFIED.into())]
    admin_addr: IpAddr,

    /// Port to listen on for the admin API.
    #[arg(long, default_value_t = 4676)]
    admin_port: u16,

    /// Do not run a BGP connection dispatcher.
    #[arg(long, default_value_t = false)]
    no_bgp_dispatcher: bool,

    /// Where to store the local database
    #[arg(long, default_value = "/var/run")]
    data_dir: String,

    /// Register as an oximemeter producer.
    #[arg(long)]
    with_stats: bool,

    /// DNS servers used to find nexus.
    #[arg(long)]
    dns_servers: Vec<String>,

    /// Port to listen on for the oximeter API.
    #[arg(long, default_value_t = 4677)]
    oximeter_port: u16,

    /// Id of the rack this router is running on.
    #[arg(long)]
    rack_uuid: Option<Uuid>,

    /// Id of the sled this router is running on.
    #[arg(long)]
    sled_uuid: Option<Uuid>,
}

fn main() {
    let args = Cli::parse();
    match args.command {
        Commands::Run(run_args) => oxide_tokio_rt::run(run(run_args)),
    }
}

async fn run(args: RunArgs) {
    let log = init_logger();

    let (sig_tx, sig_rx) = tokio::sync::mpsc::channel(1);
    handle_signals(sig_rx, log.clone())
        .await
        .expect("set up refresh signal handler");

    let bgp = init_bgp(&args, &log);
    let db = rdb::Db::new(&format!("{}/rdb", args.data_dir), log.clone())
        .expect("open datastore file");

    let tep_ula = get_tunnel_endpoint_ula(&db);
    let bfd = BfdContext::new(log.clone());

    let context = Arc::new(HandlerContext {
        tep: tep_ula,
        log: log.clone(),
        bgp,
        bfd,
        mg_lower_stats: Arc::new(MgLowerStats::default()),
        db: db.clone(),
        stats_server_running: Mutex::new(false),
        oximeter_port: args.oximeter_port,
    });

    if let Err(e) = sig_tx.send(context.clone()).await {
        dlog!(log, error, "error sending handler context to signal handler: {e}";
            "params" => format!("tep {tep_ula}, dir {}, oximeter_port {}",
                args.data_dir.clone(), args.oximeter_port
            ),
            "error" => format!("{e}")
        );
    }

    #[cfg(feature = "mg-lower")]
    {
        let rt = Arc::new(tokio::runtime::Handle::current());
        let ctx = context.clone();
        let log = log.clone();
        let db = ctx.db.clone();
        let stats = context.mg_lower_stats.clone();
        std::thread::spawn(move || {
            mg_lower::run(ctx.tep, db, log, stats, rt);
        });
    }

    start_bgp_routers(
        context.clone(),
        db.get_bgp_routers()
            .expect("get BGP routers from datastore"),
        db.get_bgp_neighbors()
            .expect("get BGP neighbors from data store"),
    );

    start_bfd_sessions(
        context.clone(),
        db.get_bfd_neighbors()
            .expect("get BFD neighbors from data store"),
    );

    initialize_static_routes(&db);

    let hostname = hostname::get()
        .expect("failed to get hostname")
        .to_string_lossy()
        .to_string();

    if args.with_stats
        && let (Some(rack_uuid), Some(sled_uuid)) =
            (args.rack_uuid, args.sled_uuid)
<<<<<<< HEAD
        {
            let mut is_running = lock!(context.stats_server_running);
            if !*is_running {
                match oxstats::start_server(
                    context.clone(),
                    &hostname,
                    rack_uuid,
                    sled_uuid,
                    log.clone(),
                ) {
                    Ok(_) => *is_running = true,
                    Err(e) => {
                        dlog!(log, error, "failed to start stats server: {e}";
                            "params" => format!("hostname {hostname}, rack {rack_uuid}, sled {sled_uuid}"),
                            "error" => format!("{e}")
                        )
                    }
                }
=======
    {
        let mut is_running = lock!(context.stats_server_running);
        if !*is_running {
            match oxstats::start_server(
                context.clone(),
                hostname,
                rack_uuid,
                sled_uuid,
                log.clone(),
            ) {
                Ok(_) => *is_running = true,
                Err(e) => error!(log, "failed to start stats server: {e}"),
>>>>>>> 5df14eeb
            }
        }
    }

    let j = admin::start_server(
        log.clone(),
        args.admin_addr,
        args.admin_port,
        context.clone(),
    )
    .expect("start API server");
    j.await.expect("API server quit unexpectedly");
}

fn init_bgp(args: &RunArgs, log: &Logger) -> BgpContext {
    let addr_to_session = Arc::new(Mutex::new(BTreeMap::new()));
    if !args.no_bgp_dispatcher {
        let bgp_dispatcher =
            bgp::dispatcher::Dispatcher::<BgpConnectionTcp>::new(
                addr_to_session.clone(),
                "[::]:179".into(),
                log.clone(),
            );

        spawn(move || bgp_dispatcher.run::<BgpListenerTcp>());
    }
    BgpContext::new(addr_to_session)
}

fn start_bgp_routers(
    context: Arc<HandlerContext>,
    routers: BTreeMap<u32, BgpRouterInfo>,
    neighbors: Vec<BgpNeighborInfo>,
) {
    dlog!(context.log, info, "starting bgp routers: {routers:#?}");
    let mut guard = context.bgp.router.lock().expect("lock bgp routers");
    for (asn, info) in routers {
        bgp_admin::helpers::add_router(
            context.clone(),
            bgp::params::Router {
                asn,
                id: info.id,
                listen: info.listen.clone(),
                graceful_shutdown: info.graceful_shutdown,
            },
            &mut guard,
        )
        .unwrap_or_else(|_| panic!("add BGP router {asn} {info:#?}"));
    }
    drop(guard);

    for nbr in neighbors {
        bgp_admin::helpers::add_neighbor(
            context.clone(),
            bgp::params::Neighbor {
                asn: nbr.asn,
                remote_asn: nbr.remote_asn,
                min_ttl: nbr.min_ttl,
                name: nbr.name.clone(),
                host: nbr.host,
                hold_time: nbr.hold_time,
                idle_hold_time: nbr.idle_hold_time,
                delay_open: nbr.delay_open,
                connect_retry: nbr.connect_retry,
                keepalive: nbr.keepalive,
                resolution: nbr.resolution,
                group: nbr.group.clone(),
                passive: nbr.passive,
                md5_auth_key: nbr.md5_auth_key.clone(),
                multi_exit_discriminator: nbr.multi_exit_discriminator,
                communities: nbr.communities.clone(),
                local_pref: nbr.local_pref,
                enforce_first_as: nbr.enforce_first_as,
                allow_import: nbr.allow_import.clone(),
                allow_export: nbr.allow_export.clone(),
                vlan_id: nbr.vlan_id,
            },
            true,
        )
        .unwrap_or_else(|_| panic!("add BGP neighbor {nbr:#?}"));
    }
}

fn start_bfd_sessions(
    context: Arc<HandlerContext>,
    configs: Vec<BfdPeerConfig>,
) {
    dlog!(context.log, info, "starting bfd sessions: {configs:#?}");
    for config in configs {
        bfd_admin::add_peer(context.clone(), config)
            .unwrap_or_else(|e| panic!("failed to add bfd peer {e}"));
    }
}

// Read static routes from disk, filter out invalid entries, and
// re-add them to the db (updating both the on-disk db and the rib)
fn initialize_static_routes(db: &rdb::Db) {
    let routes = db
        .get_static(AddressFamily::All)
        .expect("failed to get static routes from db");

    let (good, bad) = routes.into_iter().fold(
        (Vec::new(), Vec::new()),
        |(mut good, mut bad), srk| {
            match srk.prefix.host_bits_are_unset() {
                true => good.push(srk),
                false => bad.push(srk),
            }
            (good, bad)
        },
    );

    db.remove_static_routes(&bad).unwrap_or_else(|e| {
        panic!("failed to remove invalid static routes {bad:#?}: {e}")
    });
    db.add_static_routes(&good).unwrap_or_else(|e| {
        panic!("failed to initialize valid static routes {good:#?}: {e}")
    });
}

fn get_tunnel_endpoint_ula(db: &rdb::Db) -> Ipv6Addr {
    if let Some(addr) = db.get_tep_addr().unwrap() {
        return addr;
    }

    // creat the randomized ULA fdxx:xxxx:xxxx:xxxx::1 as a tunnel endpoint
    let mut rng = rand::thread_rng();
    let mut r = [0u8; 7];
    r.try_fill(&mut rng).unwrap();
    let tep_ula = Ipv6Addr::from([
        0xfd, r[0], r[1], r[2], r[3], r[4], r[5], r[6], 0, 0, 0, 0, 0, 0, 0, 1,
    ]);

    db.set_tep_addr(tep_ula).unwrap();

    tep_ula
}<|MERGE_RESOLUTION|>--- conflicted
+++ resolved
@@ -15,11 +15,7 @@
 use rand::Fill;
 use rdb::{AddressFamily, BfdPeerConfig, BgpNeighborInfo, BgpRouterInfo};
 use signal::handle_signals;
-<<<<<<< HEAD
 use slog::Logger;
-=======
-use slog::{Logger, error};
->>>>>>> 5df14eeb
 use std::collections::BTreeMap;
 use std::net::{IpAddr, Ipv6Addr};
 use std::sync::{Arc, Mutex};
@@ -171,39 +167,23 @@
     if args.with_stats
         && let (Some(rack_uuid), Some(sled_uuid)) =
             (args.rack_uuid, args.sled_uuid)
-<<<<<<< HEAD
-        {
-            let mut is_running = lock!(context.stats_server_running);
-            if !*is_running {
-                match oxstats::start_server(
-                    context.clone(),
-                    &hostname,
-                    rack_uuid,
-                    sled_uuid,
-                    log.clone(),
-                ) {
-                    Ok(_) => *is_running = true,
-                    Err(e) => {
-                        dlog!(log, error, "failed to start stats server: {e}";
-                            "params" => format!("hostname {hostname}, rack {rack_uuid}, sled {sled_uuid}"),
-                            "error" => format!("{e}")
-                        )
-                    }
-                }
-=======
     {
         let mut is_running = lock!(context.stats_server_running);
         if !*is_running {
             match oxstats::start_server(
                 context.clone(),
-                hostname,
+                &hostname,
                 rack_uuid,
                 sled_uuid,
                 log.clone(),
             ) {
                 Ok(_) => *is_running = true,
-                Err(e) => error!(log, "failed to start stats server: {e}"),
->>>>>>> 5df14eeb
+                Err(e) => {
+                    dlog!(log, error, "failed to start stats server: {e}";
+                        "params" => format!("hostname {hostname}, rack {rack_uuid}, sled {sled_uuid}"),
+                        "error" => format!("{e}")
+                    )
+                }
             }
         }
     }
