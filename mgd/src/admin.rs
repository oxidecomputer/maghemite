// This Source Code Form is subject to the terms of the Mozilla Public
// License, v. 2.0. If a copy of the MPL was not distributed with this
// file, You can obtain one at https://mozilla.org/MPL/2.0/.

use crate::{bfd_admin, bgp_admin, rib_admin, static_admin};
use bfd_admin::BfdContext;
use bgp::params::*;
use bgp_admin::BgpContext;
use dropshot::{
    ApiDescription, ConfigDropshot, HttpError, HttpResponseDeleted,
    HttpResponseOk, HttpResponseUpdatedNoContent, Path, Query, RequestContext,
    TypedBody,
};
use mg_api::*;
use mg_common::stats::MgLowerStats;
<<<<<<< HEAD
use rdb::Db;
use semver::{BuildMetadata, Prerelease, Version};
use slog::{error, info, o, warn, Logger};
use std::fs::File;
=======
use rdb::{BfdPeerConfig, Db, Prefix};
use slog::o;
use slog::{Logger, error, info};
use std::collections::HashMap;
>>>>>>> 5df14eeb
use std::net::{IpAddr, Ipv6Addr, SocketAddr};
use std::sync::{Arc, Mutex};
use tokio::task::JoinHandle;

const UNIT_API_SERVER: &str = "api_server";

pub struct HandlerContext {
    pub tep: Ipv6Addr, // tunnel endpoint address
    pub bgp: BgpContext,
    pub bfd: BfdContext,
    pub log: Logger,
    pub db: Db,
    pub mg_lower_stats: Arc<MgLowerStats>,
    pub stats_server_running: Mutex<bool>,
    pub oximeter_port: u16,
}

pub fn start_server(
    log: Logger,
    addr: IpAddr,
    port: u16,
    context: Arc<HandlerContext>,
) -> Result<JoinHandle<()>, String> {
    let sa = SocketAddr::new(addr, port);
    let ds_config = ConfigDropshot {
        bind_address: sa,
        default_request_body_max_bytes: 1024 * 1024 * 1024,
        ..Default::default()
    };

    let ds_log = log.new(o!(
        "component" => crate::COMPONENT_MGD,
        "module" => crate::MOD_ADMIN,
        "unit" => UNIT_API_SERVER
    ));

    let api = api_description();

    let server = dropshot::ServerBuilder::new(api, context, ds_log)
        .config(ds_config)
        .version_policy(dropshot::VersionPolicy::Dynamic(Box::new(
            dropshot::ClientSpecifiesVersionInHeader::new(
                omicron_common::api::VERSION_HEADER,
                mg_api::latest_version(),
            ),
        )));

    info!(log, "listening on {sa}");

    Ok(tokio::spawn(async move {
<<<<<<< HEAD
        match server.start().await {
            Ok(_) => warn!(log, "unexpected server exit"),
            Err(e) => error!(log,
                "server start error: {e}";
                "error" => format!("{e}")
            ),
=======
        match server.start() {
            Ok(server) => {
                info!(log, "admin: server started");
                match server.await {
                    Ok(()) => info!(log, "admin: server exited"),
                    Err(e) => error!(log, "admin: server error {:?}", e),
                }
            }
            Err(e) => error!(log, "admin: server start error {:?}", e),
>>>>>>> 5df14eeb
        }
    }))
}

pub enum MgAdminApiImpl {}

impl MgAdminApi for MgAdminApiImpl {
    type Context = Arc<HandlerContext>;

    async fn get_bfd_peers(
        ctx: RequestContext<Self::Context>,
    ) -> Result<HttpResponseOk<Vec<BfdPeerInfo>>, HttpError> {
        bfd_admin::get_bfd_peers(ctx).await
    }

    async fn add_bfd_peer(
        ctx: RequestContext<Self::Context>,
        request: TypedBody<BfdPeerConfig>,
    ) -> Result<HttpResponseUpdatedNoContent, HttpError> {
        bfd_admin::add_bfd_peer(ctx, request).await
    }

    async fn remove_bfd_peer(
        ctx: RequestContext<Self::Context>,
        params: Path<DeleteBfdPeerPathParams>,
    ) -> Result<HttpResponseUpdatedNoContent, HttpError> {
        bfd_admin::remove_bfd_peer(ctx, params).await
    }

    async fn read_routers(
        ctx: RequestContext<Self::Context>,
    ) -> Result<HttpResponseOk<Vec<Router>>, HttpError> {
        bgp_admin::read_routers(ctx).await
    }

    async fn create_router(
        ctx: RequestContext<Self::Context>,
        request: TypedBody<Router>,
    ) -> Result<HttpResponseUpdatedNoContent, HttpError> {
        bgp_admin::create_router(ctx, request).await
    }

    async fn read_router(
        ctx: RequestContext<Self::Context>,
        request: Query<AsnSelector>,
    ) -> Result<HttpResponseOk<Router>, HttpError> {
        bgp_admin::read_router(ctx, request).await
    }

    async fn update_router(
        ctx: RequestContext<Self::Context>,
        request: TypedBody<Router>,
    ) -> Result<HttpResponseUpdatedNoContent, HttpError> {
        bgp_admin::update_router(ctx, request).await
    }

    async fn delete_router(
        ctx: RequestContext<Self::Context>,
        request: Query<AsnSelector>,
    ) -> Result<HttpResponseUpdatedNoContent, HttpError> {
        bgp_admin::delete_router(ctx, request).await
    }

    async fn read_neighbors(
        ctx: RequestContext<Self::Context>,
        request: Query<AsnSelector>,
    ) -> Result<HttpResponseOk<Vec<Neighbor>>, HttpError> {
        bgp_admin::read_neighbors(ctx, request).await
    }

    async fn create_neighbor(
        ctx: RequestContext<Self::Context>,
        request: TypedBody<Neighbor>,
    ) -> Result<HttpResponseUpdatedNoContent, HttpError> {
        bgp_admin::create_neighbor(ctx, request).await
    }

    async fn read_neighbor(
        ctx: RequestContext<Self::Context>,
        request: Query<NeighborSelector>,
    ) -> Result<HttpResponseOk<Neighbor>, HttpError> {
        bgp_admin::read_neighbor(ctx, request).await
    }

    async fn update_neighbor(
        ctx: RequestContext<Self::Context>,
        request: TypedBody<Neighbor>,
    ) -> Result<HttpResponseUpdatedNoContent, HttpError> {
        bgp_admin::update_neighbor(ctx, request).await
    }

    async fn delete_neighbor(
        ctx: RequestContext<Self::Context>,
        request: Query<NeighborSelector>,
    ) -> Result<HttpResponseDeleted, HttpError> {
        bgp_admin::delete_neighbor(ctx, request).await
    }

    async fn clear_neighbor(
        ctx: RequestContext<Self::Context>,
        request: TypedBody<NeighborResetRequest>,
    ) -> Result<HttpResponseUpdatedNoContent, HttpError> {
        bgp_admin::clear_neighbor(ctx, request).await
    }

    async fn create_origin4(
        ctx: RequestContext<Self::Context>,
        request: TypedBody<Origin4>,
    ) -> Result<HttpResponseUpdatedNoContent, HttpError> {
        bgp_admin::create_origin4(ctx, request).await
    }

    async fn read_origin4(
        ctx: RequestContext<Self::Context>,
        request: Query<AsnSelector>,
    ) -> Result<HttpResponseOk<Origin4>, HttpError> {
        bgp_admin::read_origin4(ctx, request).await
    }

    async fn update_origin4(
        ctx: RequestContext<Self::Context>,
        request: TypedBody<Origin4>,
    ) -> Result<HttpResponseUpdatedNoContent, HttpError> {
        bgp_admin::update_origin4(ctx, request).await
    }

<<<<<<< HEAD
    rib_admin::api_description(&mut api);
    bgp_admin::api_description(&mut api);
    static_admin::api_description(&mut api);
    bfd_admin::api_description(&mut api);
=======
    async fn delete_origin4(
        ctx: RequestContext<Self::Context>,
        request: Query<AsnSelector>,
    ) -> Result<HttpResponseDeleted, HttpError> {
        bgp_admin::delete_origin4(ctx, request).await
    }
>>>>>>> 5df14eeb

    async fn get_exported(
        ctx: RequestContext<Self::Context>,
        request: TypedBody<AsnSelector>,
    ) -> Result<HttpResponseOk<HashMap<IpAddr, Vec<Prefix>>>, HttpError> {
        bgp_admin::get_exported(ctx, request).await
    }

    async fn get_imported(
        ctx: RequestContext<Self::Context>,
        request: TypedBody<AsnSelector>,
    ) -> Result<HttpResponseOk<Rib>, HttpError> {
        bgp_admin::get_imported(ctx, request).await
    }

    async fn get_selected(
        ctx: RequestContext<Self::Context>,
        request: TypedBody<AsnSelector>,
    ) -> Result<HttpResponseOk<Rib>, HttpError> {
        bgp_admin::get_selected(ctx, request).await
    }

    async fn get_neighbors(
        ctx: RequestContext<Self::Context>,
        request: Query<AsnSelector>,
    ) -> Result<HttpResponseOk<HashMap<IpAddr, PeerInfo>>, HttpError> {
        bgp_admin::get_neighbors(ctx, request).await
    }

    async fn bgp_apply(
        ctx: RequestContext<Self::Context>,
        request: TypedBody<ApplyRequest>,
    ) -> Result<HttpResponseUpdatedNoContent, HttpError> {
        bgp_admin::bgp_apply(ctx, request).await
    }

    async fn message_history(
        ctx: RequestContext<Self::Context>,
        request: TypedBody<MessageHistoryRequest>,
    ) -> Result<HttpResponseOk<MessageHistoryResponse>, HttpError> {
        bgp_admin::message_history(ctx, request).await
    }

    async fn create_checker(
        ctx: RequestContext<Self::Context>,
        request: TypedBody<CheckerSource>,
    ) -> Result<HttpResponseUpdatedNoContent, HttpError> {
        bgp_admin::create_checker(ctx, request).await
    }

    async fn read_checker(
        ctx: RequestContext<Self::Context>,
        request: Query<AsnSelector>,
    ) -> Result<HttpResponseOk<CheckerSource>, HttpError> {
        bgp_admin::read_checker(ctx, request).await
    }

    async fn update_checker(
        ctx: RequestContext<Self::Context>,
        request: TypedBody<CheckerSource>,
    ) -> Result<HttpResponseUpdatedNoContent, HttpError> {
        bgp_admin::update_checker(ctx, request).await
    }

    async fn delete_checker(
        ctx: RequestContext<Self::Context>,
        request: Query<AsnSelector>,
    ) -> Result<HttpResponseDeleted, HttpError> {
        bgp_admin::delete_checker(ctx, request).await
    }

    async fn create_shaper(
        ctx: RequestContext<Self::Context>,
        request: TypedBody<ShaperSource>,
    ) -> Result<HttpResponseUpdatedNoContent, HttpError> {
        bgp_admin::create_shaper(ctx, request).await
    }

    async fn read_shaper(
        ctx: RequestContext<Self::Context>,
        request: Query<AsnSelector>,
    ) -> Result<HttpResponseOk<ShaperSource>, HttpError> {
        bgp_admin::read_shaper(ctx, request).await
    }

    async fn update_shaper(
        ctx: RequestContext<Self::Context>,
        request: TypedBody<ShaperSource>,
    ) -> Result<HttpResponseUpdatedNoContent, HttpError> {
        bgp_admin::update_shaper(ctx, request).await
    }

    async fn delete_shaper(
        ctx: RequestContext<Self::Context>,
        request: Query<AsnSelector>,
    ) -> Result<HttpResponseDeleted, HttpError> {
        bgp_admin::delete_shaper(ctx, request).await
    }

    async fn read_bestpath_fanout(
        ctx: RequestContext<Self::Context>,
    ) -> Result<HttpResponseOk<BestpathFanoutResponse>, HttpError> {
        bgp_admin::read_bestpath_fanout(ctx).await
    }

    async fn update_bestpath_fanout(
        ctx: RequestContext<Self::Context>,
        request: TypedBody<BestpathFanoutRequest>,
    ) -> Result<HttpResponseUpdatedNoContent, HttpError> {
        bgp_admin::update_bestpath_fanout(ctx, request).await
    }

    async fn static_add_v4_route(
        ctx: RequestContext<Self::Context>,
        request: TypedBody<AddStaticRoute4Request>,
    ) -> Result<HttpResponseUpdatedNoContent, HttpError> {
        static_admin::static_add_v4_route(ctx, request).await
    }

    async fn static_remove_v4_route(
        ctx: RequestContext<Self::Context>,
        request: TypedBody<DeleteStaticRoute4Request>,
    ) -> Result<HttpResponseDeleted, HttpError> {
        static_admin::static_remove_v4_route(ctx, request).await
    }

    async fn static_list_v4_routes(
        ctx: RequestContext<Self::Context>,
    ) -> Result<HttpResponseOk<GetRibResult>, HttpError> {
        static_admin::static_list_v4_routes(ctx).await
    }
}

pub fn api_description() -> ApiDescription<Arc<HandlerContext>> {
    mg_admin_api_mod::api_description::<MgAdminApiImpl>().unwrap()
}<|MERGE_RESOLUTION|>--- conflicted
+++ resolved
@@ -13,17 +13,9 @@
 };
 use mg_api::*;
 use mg_common::stats::MgLowerStats;
-<<<<<<< HEAD
-use rdb::Db;
-use semver::{BuildMetadata, Prerelease, Version};
-use slog::{error, info, o, warn, Logger};
-use std::fs::File;
-=======
 use rdb::{BfdPeerConfig, Db, Prefix};
-use slog::o;
-use slog::{Logger, error, info};
+use slog::{Logger, error, info, o};
 use std::collections::HashMap;
->>>>>>> 5df14eeb
 use std::net::{IpAddr, Ipv6Addr, SocketAddr};
 use std::sync::{Arc, Mutex};
 use tokio::task::JoinHandle;
@@ -31,6 +23,7 @@
 const UNIT_API_SERVER: &str = "api_server";
 
 pub struct HandlerContext {
+    #[allow(dead_code)]
     pub tep: Ipv6Addr, // tunnel endpoint address
     pub bgp: BgpContext,
     pub bfd: BfdContext,
@@ -74,24 +67,19 @@
     info!(log, "listening on {sa}");
 
     Ok(tokio::spawn(async move {
-<<<<<<< HEAD
-        match server.start().await {
-            Ok(_) => warn!(log, "unexpected server exit"),
-            Err(e) => error!(log,
-                "server start error: {e}";
-                "error" => format!("{e}")
-            ),
-=======
         match server.start() {
             Ok(server) => {
                 info!(log, "admin: server started");
                 match server.await {
                     Ok(()) => info!(log, "admin: server exited"),
-                    Err(e) => error!(log, "admin: server error {:?}", e),
+                    Err(e) => error!(log, "admin: server error {e:?}";
+                        "error" => format!("{e}")
+                    ),
                 }
             }
-            Err(e) => error!(log, "admin: server start error {:?}", e),
->>>>>>> 5df14eeb
+            Err(e) => error!(log, "admin: server start error {e:?}";
+                        "error" => format!("{e}")
+            ),
         }
     }))
 }
@@ -218,19 +206,40 @@
         bgp_admin::update_origin4(ctx, request).await
     }
 
-<<<<<<< HEAD
-    rib_admin::api_description(&mut api);
-    bgp_admin::api_description(&mut api);
-    static_admin::api_description(&mut api);
-    bfd_admin::api_description(&mut api);
-=======
     async fn delete_origin4(
         ctx: RequestContext<Self::Context>,
         request: Query<AsnSelector>,
     ) -> Result<HttpResponseDeleted, HttpError> {
         bgp_admin::delete_origin4(ctx, request).await
     }
->>>>>>> 5df14eeb
+
+    async fn create_origin6(
+        ctx: RequestContext<Self::Context>,
+        request: TypedBody<Origin6>,
+    ) -> Result<HttpResponseUpdatedNoContent, HttpError> {
+        bgp_admin::create_origin6(ctx, request).await
+    }
+
+    async fn read_origin6(
+        ctx: RequestContext<Self::Context>,
+        request: Query<AsnSelector>,
+    ) -> Result<HttpResponseOk<Origin6>, HttpError> {
+        bgp_admin::read_origin6(ctx, request).await
+    }
+
+    async fn update_origin6(
+        ctx: RequestContext<Self::Context>,
+        request: TypedBody<Origin6>,
+    ) -> Result<HttpResponseUpdatedNoContent, HttpError> {
+        bgp_admin::update_origin6(ctx, request).await
+    }
+
+    async fn delete_origin6(
+        ctx: RequestContext<Self::Context>,
+        request: Query<AsnSelector>,
+    ) -> Result<HttpResponseDeleted, HttpError> {
+        bgp_admin::delete_origin6(ctx, request).await
+    }
 
     async fn get_exported(
         ctx: RequestContext<Self::Context>,
@@ -253,6 +262,20 @@
         bgp_admin::get_selected(ctx, request).await
     }
 
+    async fn get_rib_imported(
+        ctx: RequestContext<Self::Context>,
+        request: Query<RibQuery>,
+    ) -> Result<HttpResponseOk<Rib>, HttpError> {
+        rib_admin::get_rib_imported(ctx, request).await
+    }
+
+    async fn get_rib_selected(
+        ctx: RequestContext<Self::Context>,
+        request: Query<RibQuery>,
+    ) -> Result<HttpResponseOk<Rib>, HttpError> {
+        rib_admin::get_rib_selected(ctx, request).await
+    }
+
     async fn get_neighbors(
         ctx: RequestContext<Self::Context>,
         request: Query<AsnSelector>,
@@ -343,6 +366,19 @@
         bgp_admin::update_bestpath_fanout(ctx, request).await
     }
 
+    async fn read_rib_bestpath_fanout(
+        rqctx: RequestContext<Self::Context>,
+    ) -> Result<HttpResponseOk<BestpathFanoutResponse>, HttpError> {
+        rib_admin::read_rib_bestpath_fanout(rqctx).await
+    }
+
+    async fn update_rib_bestpath_fanout(
+        rqctx: RequestContext<Self::Context>,
+        request: TypedBody<BestpathFanoutRequest>,
+    ) -> Result<HttpResponseUpdatedNoContent, HttpError> {
+        rib_admin::update_rib_bestpath_fanout(rqctx, request).await
+    }
+
     async fn static_add_v4_route(
         ctx: RequestContext<Self::Context>,
         request: TypedBody<AddStaticRoute4Request>,
@@ -361,6 +397,26 @@
         ctx: RequestContext<Self::Context>,
     ) -> Result<HttpResponseOk<GetRibResult>, HttpError> {
         static_admin::static_list_v4_routes(ctx).await
+    }
+
+    async fn static_add_v6_route(
+        ctx: RequestContext<Self::Context>,
+        request: TypedBody<AddStaticRoute6Request>,
+    ) -> Result<HttpResponseUpdatedNoContent, HttpError> {
+        static_admin::static_add_v6_route(ctx, request).await
+    }
+
+    async fn static_remove_v6_route(
+        ctx: RequestContext<Self::Context>,
+        request: TypedBody<DeleteStaticRoute6Request>,
+    ) -> Result<HttpResponseDeleted, HttpError> {
+        static_admin::static_remove_v6_route(ctx, request).await
+    }
+
+    async fn static_list_v6_routes(
+        ctx: RequestContext<Self::Context>,
+    ) -> Result<HttpResponseOk<GetRibResult>, HttpError> {
+        static_admin::static_list_v6_routes(ctx).await
     }
 }
 
