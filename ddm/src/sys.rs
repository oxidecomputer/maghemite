// This Source Code Form is subject to the terms of the Mozilla Public
// License, v. 2.0. If a copy of the MPL was not distributed with this
// file, You can obtain one at https://mozilla.org/MPL/2.0/.

use crate::db::TunnelRoute;
use crate::sm::{Config, DpdConfig};
use crate::{dbg, err, inf, wrn};
use dendrite_common::network::{Cidr, Ipv6Cidr};
use dendrite_common::ports::PortId;
use dendrite_common::ports::RearPort;
use dpd_client::types;
use dpd_client::Client;
use dpd_client::ClientState;
<<<<<<< HEAD
use oxnet::{IpNet, Ipv4Net, Ipv6Net};
=======
use libnet::{IpNet, Ipv4Net, Ipv6Net};
>>>>>>> 4505f666
use schemars::JsonSchema;
use serde::{Deserialize, Serialize};
use slog::Logger;
use std::collections::HashSet;
use std::net::IpAddr;
use std::sync::Arc;

#[cfg(target_os = "illumos")]
use ::{
    opte_ioctl::OpteHdl, oxide_vpc::api::TunnelEndpoint,
    std::collections::HashMap,
};

const DDM_DPD_TAG: &str = "ddmd";

#[derive(Debug, Clone, Deserialize, Serialize, JsonSchema)]
pub struct Route {
    pub dest: IpAddr,
    pub prefix_len: u8,
    pub gw: IpAddr,
    pub egress_port: u16,
    pub ifname: String,
}

impl Route {
    pub fn new(dest: IpAddr, prefix_len: u8, gw: IpAddr) -> Self {
        Self {
            dest,
            prefix_len,
            gw,
            egress_port: 0,
            ifname: String::new(),
        }
    }
}

impl From<crate::db::Route> for Route {
    fn from(r: crate::db::Route) -> Self {
        Self {
            dest: r.destination.addr().into(),
            prefix_len: r.destination.width(),
            gw: r.nexthop.into(),
            egress_port: 0,
            ifname: r.ifname,
        }
    }
}

impl From<libnet::route::Route> for Route {
    fn from(r: libnet::route::Route) -> Self {
        Self {
            dest: r.dest,
            prefix_len: r.mask.try_into().unwrap(),
            gw: r.gw,
            egress_port: 0,
            ifname: match r.ifx {
                Some(ifx) => ifx,
                None => String::new(),
            },
        }
    }
}

impl From<Route> for libnet::route::Route {
    fn from(r: Route) -> libnet::route::Route {
        libnet::route::Route {
            dest: r.dest,
            mask: r.prefix_len as u32,
            gw: r.gw,
            delay: 0,
            ifx: if !r.ifname.is_empty() {
                Some(r.ifname)
            } else {
                None
            },
        }
    }
}

impl From<Route> for IpNet {
    fn from(r: Route) -> IpNet {
        match r.dest {
<<<<<<< HEAD
            IpAddr::V4(a) => IpNet::V4(Ipv4Net::new(a, r.prefix_len).unwrap()),
            IpAddr::V6(a) => IpNet::V6(Ipv6Net::new(a, r.prefix_len).unwrap()),
=======
            IpAddr::V4(a) => Ipv4Net::new(a, r.prefix_len).unwrap().into(),
            IpAddr::V6(a) => Ipv6Net::new(a, r.prefix_len).unwrap().into(),
>>>>>>> 4505f666
        }
    }
}

pub fn add_underlay_routes(
    log: &Logger,
    config: &Config,
    routes: Vec<Route>,
    rt: &Arc<tokio::runtime::Handle>,
) {
    match &config.dpd {
        Some(dpd) => {
            inf!(
                log,
                config.if_name,
                "sending {} routes to dendrite",
                routes.len(),
            );
            add_routes_dendrite(
                routes,
                &dpd.host,
                dpd.port,
                &config.if_name,
                rt,
                log,
            );
        }
        None => {
            inf!(
                log,
                config.if_name,
                "sending {} routes to illumos",
                routes.len(),
            );
            add_routes_illumos(log, routes, &config.if_name);
        }
    }
}

pub fn add_routes_dendrite(
    routes: Vec<Route>,
    host: &str,
    port: u16,
    ifname: &str,
    rt: &Arc<tokio::runtime::Handle>,
    log: &Logger,
) {
    dbg!(log, ifname, "sending to dpd host={} port={}", host, port);

    let client_state = ClientState {
        tag: DDM_DPD_TAG.into(),
        log: log.clone(),
    };
    let client = Client::new(&format!("http://{host}:{port}"), client_state);

    for r in routes {
        let cidr = match r.dest {
            IpAddr::V6(addr) => Ipv6Cidr {
                prefix: addr,
                prefix_len: r.prefix_len,
            },
            _ => {
                err!(log, ifname, "unsupported dst: {:?}", r.dest);
                continue;
            }
        };

        let gw = match r.gw {
            IpAddr::V6(gw) => gw,
            _ => {
                err!(log, ifname, "unsupported gw: {:?}", r.gw);
                continue;
            }
        };

        // TODO this is gross, use link type properties rather than futzing
        // around with strings.
        let Some(egress_port_num) = ifname
            .strip_prefix("tfportrear")
            .and_then(|x| x.strip_suffix("_0"))
            .map(|x| x.trim())
            .and_then(|x| x.parse::<u8>().ok())
        else {
            err!(log, ifname, "expected tfportrear");
            continue;
        };

        // TODO this assumes ddm only operates on rear ports, which will not be
        // true for multi-rack deployments.
        let port_id = match RearPort::try_from(egress_port_num) {
            Ok(rear) => PortId::Rear(rear),
            Err(e) => {
                err!(log, ifname, "bad port name: {e}");
                continue;
            }
        };

        inf!(
            log,
            ifname,
            "adding route {} -> {} on port {:?}/{}",
            r.dest,
            r.gw,
            port_id,
            0,
        );

        // TODO breakout considerations
        let link_id = types::LinkId(0);

        let target = types::Ipv6Route {
            tag: DDM_DPD_TAG.into(),
            port_id,
            link_id,
            tgt_ip: gw,
            vlan_id: None,
        };
        let route_set = types::RouteSet {
            cidr: cidr.into(),
            target: target.into(),
            replace: false,
        };

        let client = client.clone();

        if let Err(e) =
            rt.block_on(async move { client.route_ipv6_set(&route_set).await })
        {
            err!(log, ifname, "dpd route create: {e}");
        }
    }
}

#[cfg(target_os = "illumos")]
fn tunnel_route_update_map(
    routes: &HashSet<TunnelRoute>,
) -> HashMap<IpNet, Vec<TunnelEndpoint>> {
    let mut m: HashMap<IpNet, Vec<TunnelEndpoint>> = HashMap::new();
    for r in routes {
        let pfx = r.origin.overlay_prefix;
        let tep = TunnelEndpoint {
            ip: r.origin.boundary_addr.into(),
            vni: oxide_vpc::api::Vni::new(r.origin.vni).unwrap(),
        };
        match m.get_mut(&pfx) {
            Some(entry) => {
                entry.push(tep);
            }
            None => {
                m.insert(pfx, vec![tep]);
            }
        }
    }
    m
}

#[cfg(not(target_os = "illumos"))]
pub fn add_tunnel_routes(
    _log: &Logger,
    _ifname: &str,
    _routes: &HashSet<TunnelRoute>,
) -> Result<(), String> {
    todo!();
}

#[cfg(target_os = "illumos")]
pub fn add_tunnel_routes(
    log: &Logger,
    ifname: &str,
    routes: &HashSet<TunnelRoute>,
) -> Result<(), String> {
    use oxide_vpc::api::{
        IpCidr, Ipv4Cidr, Ipv4PrefixLen, Ipv6Cidr, Ipv6PrefixLen,
        SetVirt2BoundaryReq,
    };
    let hdl = OpteHdl::open(OpteHdl::XDE_CTL).map_err(|e| e.to_string())?;

    for (pfx, tep) in tunnel_route_update_map(routes) {
        for t in &tep {
            inf!(
                log,
                ifname,
                "adding tunnel route {} -[{}]-> {}",
                pfx,
                t.vni,
                t.ip,
            );
        }
        let vip = match pfx {
            IpNet::V4(p) => IpCidr::Ip4(Ipv4Cidr::new(
                p.addr().into(),
                Ipv4PrefixLen::new(p.width()).unwrap(),
            )),
            IpNet::V6(p) => IpCidr::Ip6(Ipv6Cidr::new(
                p.addr().into(),
                Ipv6PrefixLen::new(p.width()).unwrap(),
            )),
        };
        let req = SetVirt2BoundaryReq { vip, tep };
        if let Err(e) = hdl.set_v2b(&req) {
            err!(log, ifname, "failed to set v2p route: {:?}: {}", req, e);
        }
    }

    Ok(())
}

#[cfg(not(target_os = "illumos"))]
pub fn remove_tunnel_routes(
    _log: &Logger,
    _ifname: &str,
    _routes: &HashSet<TunnelRoute>,
) -> Result<(), String> {
    todo!()
}

#[cfg(target_os = "illumos")]
pub fn remove_tunnel_routes(
    log: &Logger,
    ifname: &str,
    routes: &HashSet<TunnelRoute>,
) -> Result<(), String> {
    use oxide_vpc::api::{
        ClearVirt2BoundaryReq, IpCidr, Ipv4Cidr, Ipv4PrefixLen, Ipv6Cidr,
        Ipv6PrefixLen,
    };
    let hdl = OpteHdl::open(OpteHdl::XDE_CTL).map_err(|e| e.to_string())?;
    for (pfx, tep) in tunnel_route_update_map(routes) {
        for t in &tep {
            inf!(
                log,
                ifname,
                "removing tunnel route {} -[{}]-> {}",
                pfx,
                t.vni,
                t.ip,
            );
        }
        let vip = match pfx {
            IpNet::V4(p) => IpCidr::Ip4(Ipv4Cidr::new(
                p.addr().into(),
                Ipv4PrefixLen::new(p.width()).unwrap(),
            )),
            IpNet::V6(p) => IpCidr::Ip6(Ipv6Cidr::new(
                p.addr().into(),
                Ipv6PrefixLen::new(p.width()).unwrap(),
            )),
        };
        let req = ClearVirt2BoundaryReq { vip, tep };
        if let Err(e) = hdl.clear_v2b(&req) {
            err!(log, ifname, "failed to clear v2p route: {:?}: {}", req, e);
        }
    }

    Ok(())
}

pub fn remove_underlay_routes(
    log: &Logger,
    ifname: &str,
    dpd: &Option<DpdConfig>,
    routes: Vec<Route>,
    rt: &Arc<tokio::runtime::Handle>,
) {
    match dpd {
        Some(dpd) => {
            inf!(
                log,
                ifname,
                "removing routes {} from dendrite",
                routes.len(),
            );
            // TODO seems like this should take an egress port, if there is a
            // destination prefix with two different destination egress ports,
            // we want to be able to delete one but not the other. Looks like
            // this would be an update to the dpd api.
            remove_routes_dendrite(
                routes, &dpd.host, dpd.port, rt, ifname, log,
            );
        }
        None => {
            inf!(log, ifname, "removing {} routes from illumos", routes.len(),);
            remove_routes_illumos(log, ifname, routes);
        }
    }
}

pub fn remove_routes_dendrite(
    routes: Vec<Route>,
    host: &str,
    port: u16,
    rt: &Arc<tokio::runtime::Handle>,
    ifname: &str,
    log: &Logger,
) {
    let client_state = ClientState {
        tag: DDM_DPD_TAG.into(),
        log: log.clone(),
    };
    let client = Client::new(&format!("http://{host}:{port}"), client_state);

    for r in routes {
        let cidr = match r.dest {
            IpAddr::V6(addr) => Ipv6Cidr {
                prefix: addr,
                prefix_len: r.prefix_len,
            },
            _ => {
                wrn!(
                    log,
                    ifname,
                    "route remove: non-ipv6 routes not supported"
                );
                continue;
            }
        };

        let client = client.clone();

        if let Err(e) =
            rt.block_on(async move { client.route_ipv6_delete(&cidr).await })
        {
            err!(log, ifname, "dpd route delete: {e}");
            continue;
        }
    }
}

pub fn get_routes_dendrite(
    host: String,
    port: u16,
    rt: &Arc<tokio::runtime::Handle>,
    log: Logger,
) -> Result<Vec<Route>, String> {
    let client_state = ClientState {
        tag: DDM_DPD_TAG.into(),
        log: log.clone(),
    };
    let client = Client::new(&format!("http://{host}:{port}"), client_state);

    let routes = rt
        .block_on(async { client.route_ipv6_list(None, None).await })
        .map_err(|e| format!("dpd route list: {}", e))?
        .items
        .to_vec();

    let mut result = Vec::new();

    for r in routes {
        let (dest, prefix_len) = match r.cidr {
            Cidr::V6(cidr) => (cidr.prefix.into(), cidr.prefix_len),
            _ => continue,
        };

        for target in r.targets {
            let t = match target {
                types::RouteTarget::V6(route) => route,
                _ => continue,
            };
            let egress_port = match t.port_id {
                PortId::Rear(rear) => rear.as_u8(),
                _ => continue,
            };

            result.push(Route {
                dest,
                prefix_len,
                gw: t.tgt_ip.into(),
                egress_port: egress_port as u16,
                ifname: String::new(),
            });
        }
    }

    Ok(result)
}

pub fn get_routes_illumos() -> Result<Vec<Route>, String> {
    let mut result = Vec::new();

    let routes = match libnet::get_routes() {
        Ok(rs) => rs,
        Err(e) => return Err(format!("get routes: {}", e)),
    };

    for r in routes {
        result.push(r.into());
    }

    Ok(result)
}

pub fn add_routes_illumos(log: &Logger, routes: Vec<Route>, ifname: &str) {
    for r in routes {
        let gw = r.gw;

        inf!(log, ifname, "adding route {} -> {}", r.dest, r.gw,);

        // don't add with a local destination or gateway
        if let Ok(true) = addr_is_local(gw) {
            continue;
        }
        if let Ok(true) = addr_is_local(r.dest) {
            continue;
        }

        if let Err(e) =
            libnet::ensure_route_present(r.into(), gw, Some(ifname.into()))
        {
            err!(log, ifname, "set route: {}", e);
        }
    }
}

fn addr_is_local(gw: IpAddr) -> Result<bool, String> {
    let addrinfo = libnet::get_ipaddrs().map_err(|e| format!("{}", e))?;
    for (_, infos) in addrinfo {
        for info in infos {
            if gw == info.addr {
                return Ok(true);
            }
        }
    }
    Ok(false)
}

pub fn remove_routes_illumos(log: &Logger, ifname: &str, routes: Vec<Route>) {
    for r in routes {
        let gw = r.gw;
        inf!(log, ifname, "removing route {} -> {}", r.dest, r.gw,);
        if let Err(e) =
            libnet::delete_route(r.clone().into(), gw, Some(r.ifname.clone()))
        {
            err!(log, ifname, "set route: {e}");
            continue;
        }
    }
}<|MERGE_RESOLUTION|>--- conflicted
+++ resolved
@@ -11,11 +11,7 @@
 use dpd_client::types;
 use dpd_client::Client;
 use dpd_client::ClientState;
-<<<<<<< HEAD
 use oxnet::{IpNet, Ipv4Net, Ipv6Net};
-=======
-use libnet::{IpNet, Ipv4Net, Ipv6Net};
->>>>>>> 4505f666
 use schemars::JsonSchema;
 use serde::{Deserialize, Serialize};
 use slog::Logger;
@@ -98,13 +94,8 @@
 impl From<Route> for IpNet {
     fn from(r: Route) -> IpNet {
         match r.dest {
-<<<<<<< HEAD
-            IpAddr::V4(a) => IpNet::V4(Ipv4Net::new(a, r.prefix_len).unwrap()),
-            IpAddr::V6(a) => IpNet::V6(Ipv6Net::new(a, r.prefix_len).unwrap()),
-=======
             IpAddr::V4(a) => Ipv4Net::new(a, r.prefix_len).unwrap().into(),
             IpAddr::V6(a) => Ipv6Net::new(a, r.prefix_len).unwrap().into(),
->>>>>>> 4505f666
         }
     }
 }
