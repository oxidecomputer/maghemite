// This Source Code Form is subject to the terms of the Mozilla Public
// License, v. 2.0. If a copy of the MPL was not distributed with this
// file, You can obtain one at https://mozilla.org/MPL/2.0/.

use anyhow::Result;
use clap::{Args, Subcommand, ValueEnum};
use colored::*;
use mg_admin_client::Client;
use mg_admin_client::types::NeighborResetOp as MgdNeighborResetOp;
<<<<<<< HEAD
use mg_admin_client::types::{self, ImportExportPolicy, NeighborResetRequest};
use mg_admin_client::Client;
use rdb::types::{PolicyAction, Prefix, Prefix4, Prefix6};
use std::fs::read_to_string;
use std::io::{stdout, Write};
use std::net::{IpAddr, SocketAddr};
=======
use mg_admin_client::types::{
    self, ImportExportPolicy, NeighborResetRequest, Path, Rib,
};
use rdb::types::{PolicyAction, Prefix, Prefix4};
use std::collections::BTreeMap;
use std::fs::read_to_string;
use std::io::{Write, stdout};
use std::net::{IpAddr, Ipv4Addr, SocketAddr};
>>>>>>> 5df14eeb
use std::time::Duration;
use tabwriter::TabWriter;

#[derive(Subcommand, Debug)]
pub enum Commands {
    /// Manage router configuration.
    Config(ConfigSubcommand),

    /// View dynamic router state.
    Status(StatusSubcommand),

    /// Clear dynamic router state.
    Clear(ClearSubcommand),

    /// Omicron control plane commands.
    Omicron(OmicronSubcommand),
}

#[derive(Debug, Args)]
pub struct ConfigSubcommand {
    #[command(subcommand)]
    command: ConfigCmd,
}

#[derive(Subcommand, Debug)]
pub enum ConfigCmd {
    /// Router management commands.
    Router(RouterSubcommand),

    /// Neighbor mangement commands.
    Neighbor(NeighborSubcommand),

    /// Origin management commands.
    Origin(OriginSubcommand),

    /// Policy management commands.
    Policy(PolicySubcommand),
}

#[derive(Debug, Args)]
pub struct StatusSubcommand {
    #[command(subcommand)]
    command: StatusCmd,
}

#[derive(Subcommand, Debug)]
pub enum StatusCmd {
    /// Get the status of a router's neighbors.
    Neighbors {
        #[clap(env)]
        asn: u32,
    },

    /// Get the prefixes exported by a BGP router.
    Exported {
        #[clap(env)]
        asn: u32,
    },
}

#[derive(Clone, Debug, ValueEnum)]
#[allow(non_camel_case_types)]
pub enum NeighborResetOp {
    /// Perform a hard reset of the neighbor. This resets the TCP connection.
    hard,
    /// Send a route refresh to the neighbor. Does not reset the TCP connection.
    soft_inbound,
    /// Re-send all originated routes to the neighbor. Does not reset the TCP connection.
    soft_outbound,
}

impl From<NeighborResetOp> for MgdNeighborResetOp {
    fn from(op: NeighborResetOp) -> MgdNeighborResetOp {
        match op {
            NeighborResetOp::hard => MgdNeighborResetOp::Hard,
            NeighborResetOp::soft_inbound => MgdNeighborResetOp::SoftInbound,
            NeighborResetOp::soft_outbound => MgdNeighborResetOp::SoftOutbound,
        }
    }
}

#[derive(Debug, Args)]
pub struct ClearSubcommand {
    #[command(subcommand)]
    command: ClearCmd,
}

#[derive(Subcommand, Debug, Clone)]
#[clap(rename_all = "kebab_case")]
pub enum ClearCmd {
    /// Clear the state of the selected BGP neighbor.
    Neighbor {
        /// IP address of the neighbor you want to clear the state of.
        addr: IpAddr,
        #[clap(value_enum)]
        clear_type: NeighborResetOp,
        /// BGP Autonomous System number.  Can be a 16-bit or 32-bit unsigned value.
        #[clap(env)]
        asn: u32,
    },
}

#[derive(Debug, Args)]
pub struct OmicronSubcommand {
    #[command(subcommand)]
    command: OmicronCmd,
}

#[derive(Subcommand, Debug)]
pub enum OmicronCmd {
    /// Apply an Omicron BGP configuration.
    Apply { filename: String },
}

#[derive(Debug, Args)]
pub struct RouterSubcommand {
    #[command(subcommand)]
    command: RouterCmd,
}

#[derive(Subcommand, Debug)]
pub enum RouterCmd {
    /// Get the running set of BGP routers.
    List,

    /// Create a router configuration.
    Create(RouterConfig),

    /// Read a router's configuration.
    Read {
        #[clap(env)]
        asn: u32,
    },

    /// Update a router's configuration.
    Update(RouterConfig),

    /// Delete a BGP router.
    Delete {
        #[clap(env)]
        asn: u32,
    },
}

#[derive(Args, Debug)]
pub struct NeighborSubcommand {
    #[command(subcommand)]
    command: NeighborCmd,
}

#[derive(Subcommand, Debug)]
pub enum NeighborCmd {
    /// List the neighbors of a given router.
    List {
        #[clap(env)]
        asn: u32,
    },

    /// Create a neighbor configuration.
    Create(Neighbor),

    /// Read a neighbor configuration.
    Read {
        addr: IpAddr,
        #[clap(env)]
        asn: u32,
    },

    /// Update a neighbor's configuration.
    Update(Neighbor),

    /// Delete a neighbor configuration
    Delete {
        addr: IpAddr,
        #[clap(env)]
        asn: u32,
    },
}

#[derive(Args, Debug)]
pub struct OriginSubcommand {
    #[command(subcommand)]
    command: OriginCmd,
}

#[derive(Subcommand, Debug)]
pub enum OriginCmd {
    Ipv4(Origin4Subcommand),
    Ipv6(Origin6Subcommand),
}

#[derive(Args, Debug)]
pub struct Origin4Subcommand {
    #[command(subcommand)]
    command: Origin4Cmd,
}

#[derive(Subcommand, Debug)]
pub enum Origin4Cmd {
    /// Originate a set of prefixes from a BGP router.
    Create(Originate4),

    /// Read originated prefexes for a BGP router.
    Read {
        #[clap(env)]
        asn: u32,
    },

    /// Update a routers originated prefixes.
    Update(Originate4),

    /// Delete a router's originated prefixes.
    Delete {
        #[clap(env)]
        asn: u32,
    },
}

#[derive(Args, Debug)]
pub struct Origin6Subcommand {
    #[command(subcommand)]
    command: Origin6Cmd,
}

#[derive(Subcommand, Debug)]
pub enum Origin6Cmd {
    /// Originate a set of IPv6 prefixes from a BGP router.
    Create(Originate6),

    /// Read originated IPv6 prefixes for a BGP router.
    Read {
        #[clap(env)]
        asn: u32,
    },

    /// Update a router's originated IPv6 prefixes.
    Update(Originate6),

    /// Delete a router's originated IPv6 prefixes.
    Delete {
        #[clap(env)]
        asn: u32,
    },
}

#[derive(Args, Debug)]
pub struct PolicySubcommand {
    #[command(subcommand)]
    command: PolicyCmd,
}

#[derive(Subcommand, Debug)]
pub enum PolicyCmd {
    /// Manage the policy checker for a router.
    Checker(CheckerSubcommand),

    /// Manage the policy shaper for a router.
    Shaper(ShaperSubcommand),
}

#[derive(Args, Debug)]
pub struct CheckerSubcommand {
    #[command(subcommand)]
    command: CheckerCmd,
}

#[derive(Subcommand, Debug)]
pub enum CheckerCmd {
    /// Create a BGP policy checker for the specified router.
    Create {
        file: String,
        #[clap(env)]
        asn: u32,
    },

    /// Read a routers policy checker.
    Read {
        #[clap(env)]
        asn: u32,
    },

    /// Update the BGP policy checker for the specified router.
    Update {
        file: String,
        #[clap(env)]
        asn: u32,
    },

    /// Delete a routers policy checker.
    Delete {
        #[clap(env)]
        asn: u32,
    },
}

#[derive(Args, Debug)]
pub struct ShaperSubcommand {
    #[command(subcommand)]
    command: ShaperCmd,
}

#[derive(Subcommand, Debug)]
pub enum ShaperCmd {
    /// Create a BGP policy checker for the specified router.
    Create {
        file: String,
        #[clap(env)]
        asn: u32,
    },

    /// Read a routers policy checker.
    Read {
        #[clap(env)]
        asn: u32,
    },

    /// Update the BGP policy checker for the specified router.
    Update {
        file: String,
        #[clap(env)]
        asn: u32,
    },

    /// Delete a routers policy checker.
    Delete {
        #[clap(env)]
        asn: u32,
    },
}

#[derive(Args, Debug)]
pub struct RouterConfig {
    /// Id for this router
    pub id: u32,

    /// Listening address `<addr>:<port>`
    pub listen: String,

    /// Gracefully shut this router down according to RFC 8326
    #[clap(long)]
    pub graceful_shutdown: bool,

    /// Autonomous system number for this router
    #[clap(env)]
    pub asn: u32,
}

#[derive(Args, Debug)]
pub struct ExportPolicy {
    /// Address of the peer to apply this policy to.
    pub addr: IpAddr,

    /// Prefix this policy applies to
    pub prefix: Prefix4,

    /// Priority of the policy, higher value is higher priority.
    pub priority: u16,

    /// The policy action to apply.
    pub action: PolicyAction,

    /// Autonomous system number for the router to add the export policy to.
    #[clap(env)]
    pub asn: u32,
}

#[derive(Args, Debug)]
pub struct Originate4 {
    /// Autonomous system number for the router to originated the prefixes from.
    #[clap(env)]
    pub asn: u32,

    /// Set of prefixes to originate.
    pub prefixes: Vec<Prefix4>,
}

#[derive(Args, Debug)]
pub struct Originate6 {
    /// Autonomous system number for the router to originated the prefixes from.
    #[clap(env)]
    pub asn: u32,

    /// Set of IPv6 prefixes to originate.
    pub prefixes: Vec<Prefix6>,
}

#[derive(Args, Debug)]
pub struct Withdraw4 {
    /// Set of prefixes to originate.
    pub prefixes: Vec<Prefix4>,

    /// Autonomous system number for the router to originated the prefixes from.
    #[clap(env)]
    pub asn: u32,
}

#[derive(Args, Debug)]
pub struct Neighbor {
    /// Name for this neighbor
    name: String,

    /// Neighbor address
    addr: IpAddr,

    /// Peer group to add the neighbor to.
    group: String,

    /// Neighbor BGP TCP port.
    #[arg(long, default_value_t = 179)]
    port: u16,

    /// How long to hold connection without keepalive (s).
    #[arg(long, default_value_t = 6)]
    hold_time: u64,

    /// How long a peer is kept in idle before automatic restart (s).
    #[arg(long, default_value_t = 0)]
    idle_hold_time: u64,

    /// How long to wait between connection retries (s).
    #[arg(long, default_value_t = 5)]
    connect_retry_time: u64,

    /// Interval for sending keepalive messages (s).
    #[arg(long, default_value_t = 2)]
    keepalive_time: u64,

    /// How long to delay sending an open message (s).
    #[arg(long, default_value_t = 0)]
    delay_open_time: u64,

    /// Blocking interval for message loops (ms).
    #[arg(long, default_value_t = 100)]
    resolution: u64,

    /// Do not initiate connections, only accept them.
    #[arg(long, default_value_t = false)]
    passive_connection: bool,

    /// Autonomous system number for the remote peer.
    #[arg(long)]
    pub remote_asn: Option<u32>,

    /// Minimum acceptable TTL for neighbor.
    #[arg(long)]
    pub min_ttl: Option<u8>,

    /// Authentication key used for TCP-MD5 with remote peer.
    #[arg(long)]
    pub md5_auth_key: Option<String>,

    /// Multi-exit discriminator to send to eBGP peers.
    #[arg(long)]
    pub med: Option<u32>,

    // Communities to attach to update messages.
    #[arg(long)]
    pub communities: Vec<u32>,

    /// Local preference to send to iBGP peers.
    #[arg(long)]
    pub local_pref: Option<u32>,

    /// Ensure that routes received from eBGP peers have the peer's ASN as the
    /// first element in the AS path.
    #[arg(long)]
    pub enforce_first_as: bool,

    #[arg(long)]
    pub vlan_id: Option<u16>,

    #[arg(long)]
    pub allow_export: Option<Vec<Prefix4>>,

    #[arg(long)]
    pub allow_import: Option<Vec<Prefix4>>,

    /// Autonomous system number for the router to add the neighbor to.
    #[clap(env)]
    pub asn: u32,
}

impl From<Neighbor> for types::Neighbor {
    fn from(n: Neighbor) -> types::Neighbor {
        types::Neighbor {
            asn: n.asn,
            remote_asn: n.remote_asn,
            min_ttl: n.min_ttl,
            name: n.name,
            host: SocketAddr::new(n.addr, n.port).to_string(),
            hold_time: n.hold_time,
            idle_hold_time: n.idle_hold_time,
            connect_retry: n.connect_retry_time,
            keepalive: n.keepalive_time,
            delay_open: n.delay_open_time,
            resolution: n.resolution,
            group: n.group,
            passive: n.passive_connection,
            md5_auth_key: n.md5_auth_key.clone(),
            multi_exit_discriminator: n.med,
            communities: n.communities,
            local_pref: n.local_pref,
            enforce_first_as: n.enforce_first_as,
            allow_export: match n.allow_export {
                Some(prefixes) => ImportExportPolicy::Allow(
                    prefixes
                        .clone()
                        .into_iter()
                        .map(|x| Prefix::V4(Prefix4::new(x.value, x.length)))
                        .collect(),
                ),
                None => ImportExportPolicy::NoFiltering,
            },
            allow_import: match n.allow_import {
                Some(prefixes) => ImportExportPolicy::Allow(
                    prefixes
                        .clone()
                        .into_iter()
                        .map(|x| Prefix::V4(Prefix4::new(x.value, x.length)))
                        .collect(),
                ),
                None => ImportExportPolicy::NoFiltering,
            },
            vlan_id: n.vlan_id,
        }
    }
}

pub async fn commands(command: Commands, c: Client) -> Result<()> {
    match command {
        Commands::Config(cmd) => match cmd.command {
            ConfigCmd::Router(cmd) => match cmd.command {
                RouterCmd::List => read_routers(c).await?,
                RouterCmd::Create(cfg) => create_router(cfg, c).await?,
                RouterCmd::Read { asn } => read_router(asn, c).await?,
                RouterCmd::Update(cfg) => update_router(cfg, c).await?,
                RouterCmd::Delete { asn } => delete_router(asn, c).await?,
            },

            ConfigCmd::Neighbor(cmd) => match cmd.command {
                NeighborCmd::List { asn } => list_nbr(asn, c).await?,
                NeighborCmd::Create(nbr) => create_nbr(nbr, c).await?,
                NeighborCmd::Read { asn, addr } => {
                    read_nbr(asn, addr, c).await?
                }
                NeighborCmd::Update(nbr) => update_nbr(nbr, c).await?,
                NeighborCmd::Delete { asn, addr } => {
                    delete_nbr(asn, addr, c).await?
                }
            },

            ConfigCmd::Origin(cmd) => match cmd.command {
                OriginCmd::Ipv4(cmd) => match cmd.command {
                    Origin4Cmd::Create(origin) => {
                        create_origin4(origin, c).await?
                    }
                    Origin4Cmd::Read { asn } => read_origin4(asn, c).await?,
                    Origin4Cmd::Update(origin) => {
                        update_origin4(origin, c).await?
                    }
                    Origin4Cmd::Delete { asn } => {
                        delete_origin4(asn, c).await?
                    }
                },
                OriginCmd::Ipv6(cmd) => match cmd.command {
                    Origin6Cmd::Create(origin) => {
                        create_origin6(origin, c).await?
                    }
                    Origin6Cmd::Read { asn } => read_origin6(asn, c).await?,
                    Origin6Cmd::Update(origin) => {
                        update_origin6(origin, c).await?
                    }
                    Origin6Cmd::Delete { asn } => {
                        delete_origin6(asn, c).await?
                    }
                },
            },

            ConfigCmd::Policy(cmd) => match cmd.command {
                PolicyCmd::Checker(cmd) => match cmd.command {
                    CheckerCmd::Create { file, asn } => {
                        create_chk(file, asn, c).await?
                    }
                    CheckerCmd::Read { asn } => read_chk(asn, c).await?,
                    CheckerCmd::Update { file, asn } => {
                        update_chk(file, asn, c).await?
                    }
                    CheckerCmd::Delete { asn } => delete_chk(asn, c).await?,
                },
                PolicyCmd::Shaper(cmd) => match cmd.command {
                    ShaperCmd::Create { file, asn } => {
                        create_shp(file, asn, c).await?
                    }
                    ShaperCmd::Read { asn } => read_shp(asn, c).await?,
                    ShaperCmd::Update { file, asn } => {
                        update_shp(file, asn, c).await?
                    }
                    ShaperCmd::Delete { asn } => delete_shp(asn, c).await?,
                },
            },
        },

        Commands::Status(cmd) => match cmd.command {
            StatusCmd::Neighbors { asn } => get_neighbors(c, asn).await?,
            StatusCmd::Exported { asn } => get_exported(c, asn).await?,
        },

        Commands::Clear(cmd) => match cmd.command {
            ClearCmd::Neighbor {
                asn,
                addr,
                clear_type,
            } => clear_nbr(asn, addr, clear_type, c).await?,
        },

        Commands::Omicron(cmd) => match cmd.command {
            OmicronCmd::Apply { filename } => apply(filename, c).await?,
        },
    }
    Ok(())
}

async fn read_routers(c: Client) -> Result<()> {
    let routers = c.read_routers().await?.into_inner();
    println!("{routers:#?}");
    Ok(())
}

async fn create_router(cfg: RouterConfig, c: Client) -> Result<()> {
    c.create_router(&types::Router {
        asn: cfg.asn,
        id: cfg.id,
        listen: cfg.listen,
        graceful_shutdown: cfg.graceful_shutdown,
    })
    .await?;
    Ok(())
}

async fn update_router(cfg: RouterConfig, c: Client) -> Result<()> {
    c.update_router(&types::Router {
        asn: cfg.asn,
        id: cfg.id,
        listen: cfg.listen,
        graceful_shutdown: cfg.graceful_shutdown,
    })
    .await?;
    Ok(())
}

async fn read_router(asn: u32, c: Client) -> Result<()> {
    let response = c.read_router(asn).await?;
    println!("{response:#?}");
    Ok(())
}

async fn delete_router(asn: u32, c: Client) -> Result<()> {
    c.delete_router(asn).await?;
    Ok(())
}

async fn get_neighbors(c: Client, asn: u32) -> Result<()> {
    let result = c.get_neighbors(asn).await?;
    //println!("{result:#?}");
    let mut tw = TabWriter::new(stdout());
    writeln!(
        &mut tw,
        "{}\t{}\t{}\t{}\t{}\t{}",
        "Peer Address".dimmed(),
        "Peer ASN".dimmed(),
        "State".dimmed(),
        "State Duration".dimmed(),
        "Hold".dimmed(),
        "Keepalive".dimmed(),
    )
    .unwrap();

    for (addr, info) in result.iter() {
        writeln!(
            &mut tw,
            "{}\t{:?}\t{:?}\t{:}\t{}/{}\t{}/{}",
            addr,
            info.asn,
            info.state,
            humantime::Duration::from(Duration::from_millis(
                info.duration_millis
            ),),
            humantime::Duration::from(Duration::from_secs(
                info.timers.hold.configured.secs
            )),
            humantime::Duration::from(Duration::from_secs(
                info.timers.hold.negotiated.secs
            )),
            humantime::Duration::from(Duration::from_secs(
                info.timers.keepalive.configured.secs,
            )),
            humantime::Duration::from(Duration::from_secs(
                info.timers.keepalive.negotiated.secs,
            )),
        )
        .unwrap();
    }
    tw.flush().unwrap();
    Ok(())
}

async fn get_exported(c: Client, asn: u32) -> Result<()> {
    let exported = c
        .get_exported(&types::AsnSelector { asn })
        .await?
        .into_inner();

    println!("{exported:#?}");
    Ok(())
}

async fn list_nbr(asn: u32, c: Client) -> Result<()> {
    let nbrs = c.read_neighbors(asn).await?;
    println!("{nbrs:#?}");
    Ok(())
}

async fn create_nbr(nbr: Neighbor, c: Client) -> Result<()> {
    c.create_neighbor(&nbr.into()).await?;
    Ok(())
}

async fn read_nbr(asn: u32, addr: IpAddr, c: Client) -> Result<()> {
    let nbr = c.read_neighbor(&addr, asn).await?.into_inner();
    println!("{nbr:#?}");
    Ok(())
}

async fn update_nbr(nbr: Neighbor, c: Client) -> Result<()> {
    c.update_neighbor(&nbr.into()).await?;
    Ok(())
}

async fn delete_nbr(asn: u32, addr: IpAddr, c: Client) -> Result<()> {
    c.delete_neighbor(&addr, asn).await?;
    Ok(())
}

async fn clear_nbr(
    asn: u32,
    addr: IpAddr,
    op: NeighborResetOp,
    c: Client,
) -> Result<()> {
    c.clear_neighbor(&NeighborResetRequest {
        asn,
        addr,
        op: op.into(),
    })
    .await?;
    Ok(())
}

async fn create_origin4(originate: Originate4, c: Client) -> Result<()> {
    c.create_origin4(&types::Origin4 {
        asn: originate.asn,
        prefixes: originate
            .prefixes
            .clone()
            .into_iter()
            .map(|x| Prefix4::new(x.value, x.length))
            .collect(),
    })
    .await?;
    Ok(())
}

async fn update_origin4(originate: Originate4, c: Client) -> Result<()> {
    c.update_origin4(&types::Origin4 {
        asn: originate.asn,
        prefixes: originate
            .prefixes
            .clone()
            .into_iter()
            .map(|x| Prefix4::new(x.value, x.length))
            .collect(),
    })
    .await?;
    Ok(())
}

async fn delete_origin4(asn: u32, c: Client) -> Result<()> {
    c.delete_origin4(asn).await?;
    Ok(())
}

async fn read_origin4(asn: u32, c: Client) -> Result<()> {
    let o4 = c.read_origin4(asn).await?;
    println!("{o4:#?}");
    Ok(())
}

async fn create_origin6(originate: Originate6, c: Client) -> Result<()> {
    c.create_origin6(&types::Origin6 {
        asn: originate.asn,
        prefixes: originate
            .prefixes
            .clone()
            .into_iter()
            .map(|x| Prefix6::new(x.value, x.length))
            .collect(),
    })
    .await?;
    Ok(())
}

async fn update_origin6(originate: Originate6, c: Client) -> Result<()> {
    c.update_origin6(&types::Origin6 {
        asn: originate.asn,
        prefixes: originate
            .prefixes
            .clone()
            .into_iter()
            .map(|x| Prefix6::new(x.value, x.length))
            .collect(),
    })
    .await?;
    Ok(())
}

async fn delete_origin6(asn: u32, c: Client) -> Result<()> {
    c.delete_origin6(asn).await?;
    Ok(())
}

async fn read_origin6(asn: u32, c: Client) -> Result<()> {
    let o6 = c.read_origin6(asn).await?;
    println!("{o6:#?}");
    Ok(())
}

async fn apply(filename: String, c: Client) -> Result<()> {
    let contents = read_to_string(filename)?;
    let request: types::ApplyRequest = serde_json::from_str(&contents)?;
    c.bgp_apply(&request).await?;
    Ok(())
}

async fn create_chk(filename: String, asn: u32, c: Client) -> Result<()> {
    let code = std::fs::read_to_string(filename)?;

    // check that the program is loadable first
    bgp::policy::load_checker(&code)?;

    c.create_checker(&types::CheckerSource { asn, code })
        .await?;
    Ok(())
}

async fn read_chk(asn: u32, c: Client) -> Result<()> {
    let result = c.read_checker(asn).await?;
    print!("{result:#?}");
    Ok(())
}

async fn update_chk(filename: String, asn: u32, c: Client) -> Result<()> {
    let code = std::fs::read_to_string(filename)?;

    // check that the program is loadable first
    bgp::policy::load_checker(&code)?;

    c.update_checker(&types::CheckerSource { asn, code })
        .await?;
    Ok(())
}

async fn delete_chk(asn: u32, c: Client) -> Result<()> {
    c.delete_checker(asn).await?;
    Ok(())
}

async fn create_shp(filename: String, asn: u32, c: Client) -> Result<()> {
    let code = std::fs::read_to_string(filename)?;

    // check that the program is loadable first
    bgp::policy::load_shaper(&code)?;

    c.create_shaper(&types::ShaperSource { asn, code }).await?;
    Ok(())
}

async fn read_shp(asn: u32, c: Client) -> Result<()> {
    let result = c.read_shaper(asn).await?;
    print!("{result:#?}");
    Ok(())
}

async fn update_shp(filename: String, asn: u32, c: Client) -> Result<()> {
    let code = std::fs::read_to_string(filename).unwrap();

    // check that the program is loadable first
    bgp::policy::load_shaper(&code).unwrap();

    c.update_shaper(&types::ShaperSource { asn, code }).await?;
    Ok(())
}

async fn delete_shp(asn: u32, c: Client) -> Result<()> {
    c.delete_shaper(asn).await?;
    Ok(())
}

#[cfg(test)]
mod tests {
    use super::*;
    use std::str::FromStr;

    #[test]
    fn test_ipv4_prefix_parsing_in_cli() {
        // Test that IPv4 prefixes can be parsed for CLI usage
        let prefix_str = "192.168.1.0/24";
        let prefix = Prefix4::from_str(prefix_str).expect("parse IPv4 prefix");

        assert_eq!(prefix.value.to_string(), "192.168.1.0");
        assert_eq!(prefix.length, 24);

        // Test Originate4 struct creation (simulating CLI argument parsing)
        let originate4 = Originate4 {
            asn: 65001,
            prefixes: vec![prefix],
        };

        assert_eq!(originate4.asn, 65001);
        assert_eq!(originate4.prefixes.len(), 1);
        assert_eq!(originate4.prefixes[0].value.to_string(), "192.168.1.0");
        assert_eq!(originate4.prefixes[0].length, 24);
    }

    #[test]
    fn test_ipv6_prefix_parsing_in_cli() {
        // Test that IPv6 prefixes can be parsed for CLI usage
        let prefix_str = "2001:db8::/32";
        let prefix = Prefix6::from_str(prefix_str).expect("parse IPv6 prefix");

        assert_eq!(prefix.value.to_string(), "2001:db8::");
        assert_eq!(prefix.length, 32);

        // Test Originate6 struct creation (simulating CLI argument parsing)
        let originate6 = Originate6 {
            asn: 65001,
            prefixes: vec![prefix],
        };

        assert_eq!(originate6.asn, 65001);
        assert_eq!(originate6.prefixes.len(), 1);
        assert_eq!(originate6.prefixes[0].value.to_string(), "2001:db8::");
        assert_eq!(originate6.prefixes[0].length, 32);
    }
}<|MERGE_RESOLUTION|>--- conflicted
+++ resolved
@@ -5,25 +5,17 @@
 use anyhow::Result;
 use clap::{Args, Subcommand, ValueEnum};
 use colored::*;
-use mg_admin_client::Client;
-use mg_admin_client::types::NeighborResetOp as MgdNeighborResetOp;
-<<<<<<< HEAD
-use mg_admin_client::types::{self, ImportExportPolicy, NeighborResetRequest};
-use mg_admin_client::Client;
+use mg_admin_client::{
+    Client,
+    types::{
+        self, ImportExportPolicy, NeighborResetOp as MgdNeighborResetOp,
+        NeighborResetRequest,
+    },
+};
 use rdb::types::{PolicyAction, Prefix, Prefix4, Prefix6};
 use std::fs::read_to_string;
-use std::io::{stdout, Write};
+use std::io::{Write, stdout};
 use std::net::{IpAddr, SocketAddr};
-=======
-use mg_admin_client::types::{
-    self, ImportExportPolicy, NeighborResetRequest, Path, Rib,
-};
-use rdb::types::{PolicyAction, Prefix, Prefix4};
-use std::collections::BTreeMap;
-use std::fs::read_to_string;
-use std::io::{Write, stdout};
-use std::net::{IpAddr, Ipv4Addr, SocketAddr};
->>>>>>> 5df14eeb
 use std::time::Duration;
 use tabwriter::TabWriter;
 
