// This Source Code Form is subject to the terms of the Mozilla Public
// License, v. 2.0. If a copy of the MPL was not distributed with this
// file, You can obtain one at https://mozilla.org/MPL/2.0/.

//! The routing database (rdb).
//!
//! This is the maghmite routing database. The routing database holds both
//! volatile and non-volatile information. Non-volatile information is stored
//! in a sled key-value store that is persisted to disk via flush operations.
//! Volatile information is stored in in-memory data structures such as hash
//! sets.
use crate::bestpath::bestpaths;
use crate::error::Error;
use crate::log::rdb_log;
use crate::types::*;
use chrono::Utc;
use mg_common::{lock, read_lock, write_lock};
<<<<<<< HEAD
use sled::Tree;
use slog::Logger;
=======
use slog::{Logger, error};
>>>>>>> 5df14eeb
use std::cmp::Ordering as CmpOrdering;
use std::collections::{BTreeMap, BTreeSet};
use std::net::{IpAddr, Ipv6Addr};
use std::num::NonZeroU8;
use std::sync::atomic::{AtomicU64, Ordering};
use std::sync::mpsc::Sender;
use std::sync::{Arc, Mutex, RwLock};
use std::thread::{sleep, spawn};

const UNIT_PERSISTENT: &str = "persistent";
const UNIT_RIB: &str = "rib";

/// The handle used to open a persistent key-value tree for BGP IPv4 origin
/// information.
const BGP_ORIGIN4: &str = "bgp_origin";

/// The handle used to open a persistent key-value tree for BGP IPv6 origin
/// information.
const BGP_ORIGIN6: &str = "bgp_origin6";

/// The handle used to open a persistent key-value tree for BGP router
/// information.
const BGP_ROUTER: &str = "bgp_router";

/// The handle used to open a persistent key-value tree for BGP neighbor
/// information.
const BGP_NEIGHBOR: &str = "bgp_neighbor";

/// The handle used to open a persistent key-value tree for settings
/// information.
const SETTINGS: &str = "settings";

/// The handle used to open a persistent key-value tree for IPv4 static routes.
const STATIC4_ROUTES: &str = "static4_routes";

/// The handle used to open a persistent key-value tree for IPv6 static routes.
const STATIC6_ROUTES: &str = "static6_routes";

/// Key used in settings tree for tunnel endpoint setting
const TEP_KEY: &str = "tep";

/// The handle used to open a persistent key-value tree for BFD neighbor
/// information.
const BFD_NEIGHBOR: &str = "bfd_neighbor";

/// Key used in settings tree for bestpath fanout setting
const BESTPATH_FANOUT: &str = "bestpath_fanout";

/// Default bestpath fanout value. Maximum number of ECMP paths in RIB.
const DEFAULT_BESTPATH_FANOUT: u8 = 1;

pub type Rib = BTreeMap<Prefix, BTreeSet<Path>>;
pub type Rib4 = BTreeMap<Prefix4, BTreeSet<Path>>;
pub type Rib6 = BTreeMap<Prefix6, BTreeSet<Path>>;

/// The central routing information base. Both persistent an volatile route
/// information is managed through this structure.
#[derive(Clone)]
pub struct Db {
    /// A sled database handle where persistent routing information is stored.
    persistent: sled::Db,

    /// IPv4 Unicast routes learned from BGP update messages or administratively
    /// added static routes. These are volatile.
    rib4_in: Arc<Mutex<Rib4>>,

    /// IPv4 Unicast routes selected from rib_in according to local policy and
    /// added to the lower half forwarding plane.
    rib4_loc: Arc<Mutex<Rib4>>,

    /// IPv6 Unicast routes learned from BGP update messages or administratively
    /// added static routes. These are volatile.
    rib6_in: Arc<Mutex<Rib6>>,

    /// IPv6 Unicast routes selected from rib_in according to local policy and
    /// added to the lower half forwarding plane.
    rib6_loc: Arc<Mutex<Rib6>>,

    /// A generation number for the overall data store.
    generation: Arc<AtomicU64>,

    /// A set of watchers that are notified when changes to the data store occur.
    watchers: Arc<RwLock<Vec<Watcher>>>,

    /// Reaps expired routes from the local RIB
    reaper: Arc<Reaper>,

    log: Logger,
}
unsafe impl Sync for Db {}
unsafe impl Send for Db {}

#[derive(Clone)]
struct Watcher {
    tag: String,
    sender: Sender<PrefixChangeNotification>,
}

//TODO we need bulk operations with atomic semantics here.
impl Db {
    /// Create a new routing database that stores persistent data at `path`.
    pub fn new(path: &str, log: Logger) -> Result<Self, Error> {
        let rib_loc = Arc::new(Mutex::new(Rib::new()));
        Ok(Self {
            persistent: sled::open(path)?,
            rib4_in: Arc::new(Mutex::new(BTreeMap::new())),
            rib4_loc: Arc::new(Mutex::new(BTreeMap::new())),
            rib6_in: Arc::new(Mutex::new(BTreeMap::new())),
            rib6_loc: Arc::new(Mutex::new(BTreeMap::new())),
            generation: Arc::new(AtomicU64::new(0)),
            watchers: Arc::new(RwLock::new(Vec::new())),
            reaper: Reaper::new(rib_loc),
            log,
        })
    }

    pub fn set_reaper_interval(&self, interval: std::time::Duration) {
        *lock!(self.reaper.interval) = interval;
    }

    pub fn set_reaper_stale_max(&self, stale_max: chrono::Duration) {
        *lock!(self.reaper.stale_max) = stale_max;
    }

    /// Register a routing databse watcher.
    pub fn watch(&self, tag: String, sender: Sender<PrefixChangeNotification>) {
        write_lock!(self.watchers).push(Watcher { tag, sender });
    }

    fn notify(&self, n: PrefixChangeNotification) {
        for Watcher { tag, sender } in read_lock!(self.watchers).iter() {
            if let Err(e) = sender.send(n.clone()) {
                rdb_log!(
                    self,
                    error,
                    "failed to send prefix change notification to watcher {tag}: {e}";
                    "unit" => UNIT_RIB,
                    "message" => "prefix_change_notification",
                    "message_contents" => format!("{n}"),
                    "error" => format!("{e}")
                );
            }
        }
    }

    fn loc_rib4(&self) -> Rib4 {
        lock!(self.rib4_loc).clone()
    }

    fn loc_rib6(&self) -> Rib6 {
        lock!(self.rib6_loc).clone()
    }

    pub fn loc_rib(&self, af: AddressFamily) -> Rib {
        match af {
            AddressFamily::Ipv4 => self
                .loc_rib4()
                .into_iter()
                .map(|(p4, paths)| (Prefix::from(p4), paths))
                .collect(),

            AddressFamily::Ipv6 => self
                .loc_rib6()
                .into_iter()
                .map(|(p6, paths)| (Prefix::from(p6), paths))
                .collect(),

            AddressFamily::All => {
                let mut rib: Rib = self
                    .loc_rib4()
                    .into_iter()
                    .map(|(p4, paths)| (Prefix::from(p4), paths))
                    .collect();
                rib.extend(
                    self.loc_rib6()
                        .into_iter()
                        .map(|(p6, paths)| (Prefix::from(p6), paths)),
                );
                rib
            }
        }
    }

    fn full_rib4(&self) -> Rib4 {
        lock!(self.rib4_in).clone()
    }

    fn full_rib6(&self) -> Rib6 {
        lock!(self.rib6_in).clone()
    }

    pub fn full_rib(&self, af: AddressFamily) -> Rib {
        match af {
            AddressFamily::Ipv4 => self
                .full_rib4()
                .into_iter()
                .map(|(p4, paths)| (Prefix::from(p4), paths))
                .collect(),
            AddressFamily::Ipv6 => self
                .full_rib6()
                .into_iter()
                .map(|(p6, paths)| (Prefix::from(p6), paths))
                .collect(),
            AddressFamily::All => {
                let mut rib: Rib = self
                    .full_rib4()
                    .into_iter()
                    .map(|(p4, paths)| (Prefix::from(p4), paths))
                    .collect();
                rib.extend(
                    self.full_rib6()
                        .into_iter()
                        .map(|(p6, paths)| (Prefix::from(p6), paths)),
                );
                rib
            }
        }
    }

    fn static_rib4(&self) -> Rib4 {
        let mut rib = lock!(self.rib4_in).clone();
        for (_prefix, paths) in rib.iter_mut() {
            paths.retain(|x| x.bgp.is_none())
        }
        rib
    }

    fn static_rib6(&self) -> Rib6 {
        let mut rib = lock!(self.rib6_in).clone();
        for (_prefix, paths) in rib.iter_mut() {
            paths.retain(|x| x.bgp.is_none())
        }
        rib
    }

    pub fn static_rib(&self, af: AddressFamily) -> Rib {
        match af {
            AddressFamily::Ipv4 => self
                .static_rib4()
                .into_iter()
                .map(|(p4, paths)| (Prefix::from(p4), paths))
                .collect(),
            AddressFamily::Ipv6 => self
                .static_rib6()
                .into_iter()
                .map(|(p6, paths)| (Prefix::from(p6), paths))
                .collect(),
            AddressFamily::All => {
                let mut rib: Rib = self
                    .static_rib4()
                    .into_iter()
                    .map(|(p4, paths)| (Prefix::from(p4), paths))
                    .collect();
                rib.extend(
                    self.static_rib6()
                        .into_iter()
                        .map(|(p6, paths)| (Prefix::from(p6), paths)),
                );
                rib
            }
        }
    }

    #[allow(dead_code)]
    fn bgp_rib4(&self) -> Rib4 {
        let mut rib = lock!(self.rib4_in).clone();
        for (_prefix, paths) in rib.iter_mut() {
            paths.retain(|x| x.bgp.is_some())
        }
        rib
    }

    #[allow(dead_code)]
    fn bgp_rib6(&self) -> Rib6 {
        let mut rib = lock!(self.rib6_in).clone();
        for (_prefix, paths) in rib.iter_mut() {
            paths.retain(|x| x.bgp.is_some())
        }
        rib
    }

    #[allow(dead_code)]
    fn bgp_rib(&self, af: AddressFamily) -> Rib {
        match af {
            AddressFamily::Ipv4 => self
                .bgp_rib4()
                .into_iter()
                .map(|(p4, paths)| (Prefix::from(p4), paths))
                .collect(),
            AddressFamily::Ipv6 => self
                .bgp_rib6()
                .into_iter()
                .map(|(p6, paths)| (Prefix::from(p6), paths))
                .collect(),
            AddressFamily::All => {
                let mut rib: Rib = self
                    .bgp_rib4()
                    .into_iter()
                    .map(|(p4, paths)| (Prefix::from(p4), paths))
                    .collect();
                rib.extend(
                    self.bgp_rib6()
                        .into_iter()
                        .map(|(p6, paths)| (Prefix::from(p6), paths)),
                );
                rib
            }
        }
    }

    pub fn add_bgp_router(
        &self,
        asn: u32,
        info: BgpRouterInfo,
    ) -> Result<(), Error> {
        let tree = self.persistent.open_tree(BGP_ROUTER)?;
        let key = asn.to_string();
        let value = serde_json::to_string(&info)?;
        tree.insert(key.as_str(), value.as_str())?;
        tree.flush()?;
        Ok(())
    }

    pub fn remove_bgp_router(&self, asn: u32) -> Result<(), Error> {
        let tree = self.persistent.open_tree(BGP_ROUTER)?;
        let key = asn.to_string();
        tree.remove(key.as_str())?;
        tree.flush()?;
        Ok(())
    }

    pub fn get_bgp_routers(
        &self,
    ) -> Result<BTreeMap<u32, BgpRouterInfo>, Error> {
        let tree = self.persistent.open_tree(BGP_ROUTER)?;
        let result = tree
            .scan_prefix(vec![])
            .filter_map(|item| {
                let (key, value) = match item {
                    Ok(item) => item,
                    Err(ref e) => {
                        rdb_log!(self,
                            error,
                            "error fetching bgp router entry {item:?}: {e}";
                            "unit" => UNIT_PERSISTENT
                        );
                        return None;
                    }
                };
                let key = match String::from_utf8_lossy(&key).parse() {
                    Ok(item) => item,
                    Err(e) => {
                        rdb_log!(self,
                            error,
                            "error parsing bgp router entry key {key:?}: {e}";
                            "unit" => UNIT_PERSISTENT
                        );
                        return None;
                    }
                };
                let value = String::from_utf8_lossy(&value);
                let value: BgpRouterInfo = match serde_json::from_str(&value) {
                    Ok(item) => item,
                    Err(e) => {
                        rdb_log!(self,
                            error,
                            "error parsing bgp router entry value {value:?}: {e}";
                            "unit" => UNIT_PERSISTENT
                        );
                        return None;
                    }
                };
                Some((key, value))
            })
            .collect();
        Ok(result)
    }

    pub fn add_bgp_neighbor(&self, nbr: BgpNeighborInfo) -> Result<(), Error> {
        let tree = self.persistent.open_tree(BGP_NEIGHBOR)?;
        let key = nbr.host.ip().to_string();
        let value = serde_json::to_string(&nbr)?;
        tree.insert(key.as_str(), value.as_str())?;
        tree.flush()?;
        Ok(())
    }

    pub fn remove_bgp_neighbor(&self, addr: IpAddr) -> Result<(), Error> {
        let tree = self.persistent.open_tree(BGP_NEIGHBOR)?;
        let key = addr.to_string();
        tree.remove(key)?;
        tree.flush()?;
        Ok(())
    }

    pub fn get_bgp_neighbors(&self) -> Result<Vec<BgpNeighborInfo>, Error> {
        let tree = self.persistent.open_tree(BGP_NEIGHBOR)?;
        let result = tree
            .scan_prefix(vec![])
            .filter_map(|item| {
                let (_key, value) = match item {
                    Ok(item) => item,
                    Err(ref e) => {
                        rdb_log!(
                            self,
                            error,
                            "error fetching bgp neighbor entry {item:?}: {e}";
                            "unit" => UNIT_PERSISTENT
                        );
                        return None;
                    }
                };
                let value = String::from_utf8_lossy(&value);
                let value: BgpNeighborInfo = match serde_json::from_str(&value)
                {
                    Ok(item) => item,
                    Err(ref e) => {
                        rdb_log!(
                            self,
                            error,
                            "error parsing bgp neighbor entry value {value:?}: {e}";
                            "unit" => UNIT_PERSISTENT
                        );
                        return None;
                    }
                };
                Some(value)
            })
            .collect();
        Ok(result)
    }

    pub fn add_bfd_neighbor(&self, cfg: BfdPeerConfig) -> Result<(), Error> {
        let tree = self.persistent.open_tree(BFD_NEIGHBOR)?;
        let key = cfg.peer.to_string();
        let value = serde_json::to_string(&cfg)?;
        tree.insert(key.as_str(), value.as_str())?;
        tree.flush()?;
        Ok(())
    }

    pub fn remove_bfd_neighbor(&self, addr: IpAddr) -> Result<(), Error> {
        let tree = self.persistent.open_tree(BFD_NEIGHBOR)?;
        let key = addr.to_string();
        tree.remove(key)?;
        tree.flush()?;
        Ok(())
    }

    pub fn get_bfd_neighbors(&self) -> Result<Vec<BfdPeerConfig>, Error> {
        let tree = self.persistent.open_tree(BFD_NEIGHBOR)?;
        let result = tree
            .scan_prefix(vec![])
            .filter_map(|item| {
                let (_key, value) = match item {
                    Ok(item) => item,
                    Err(ref e) => {
                        rdb_log!(
                            self,
                            error,
                            "error parsing bfd entry {item:?}: {e}";
                            "unit" => UNIT_PERSISTENT
                        );
                        return None;
                    }
                };
                let value = String::from_utf8_lossy(&value);
                let value: BfdPeerConfig = match serde_json::from_str(&value) {
                    Ok(item) => item,
                    Err(ref e) => {
                        rdb_log!(
                            self,
                            error,
                            "error parsing bfd entry value {value:?}: {e}";
                            "unit" => UNIT_PERSISTENT,
                            "error" => format!("{e}")
                        );
                        return None;
                    }
                };
                Some(value)
            })
            .collect();
        Ok(result)
    }

    pub fn create_origin4(&self, ps: &[Prefix4]) -> Result<(), Error> {
        rdb_log!(self, info,
            "create origin4: {ps:?}";
            "unit" => UNIT_PERSISTENT
        );

        let current = self.get_origin4()?;
        if !current.is_empty() {
            return Err(Error::Conflict("origin already exists".to_string()));
        }

        self.set_origin4(ps)
    }

    pub fn set_origin4(&self, ps: &[Prefix4]) -> Result<(), Error> {
        let tree = self.persistent.open_tree(BGP_ORIGIN4)?;
        tree.clear()?;
        for p in ps.iter() {
            tree.insert(p.db_key(), "")?;
        }
        tree.flush()?;
        Ok(())
    }

    pub fn clear_origin4(&self) -> Result<(), Error> {
        let tree = self.persistent.open_tree(BGP_ORIGIN4)?;
        tree.clear()?;
        tree.flush()?;
        Ok(())
    }

    pub fn get_origin4(&self) -> Result<Vec<Prefix4>, Error> {
        let tree = self.persistent.open_tree(BGP_ORIGIN4)?;
        let result = tree
            .scan_prefix(vec![])
            .filter_map(|item| {
                let (key, _value) = match item {
                    Ok(item) => item,
                    Err(ref e) => {
                        rdb_log!(
                            self,
                            error,
                            "error fetching bgp origin entry {item:?}: {e}";
                            "unit" => UNIT_PERSISTENT
                        );
                        return None;
                    }
                };
                Some(match Prefix4::from_db_key(&key) {
                    Ok(item) => item,
                    Err(ref e) => {
                        rdb_log!(
                            self,
                            error,
                            "error parsing bgp origin entry value {key:?}: {e}";
                            "unit" => UNIT_PERSISTENT
                        );
                        return None;
                    }
                })
            })
            .collect();
        Ok(result)
    }

    pub fn create_origin6(&self, ps: &[Prefix6]) -> Result<(), Error> {
        let current = self.get_origin6()?;
        if !current.is_empty() {
            return Err(Error::Conflict("origin already exists".to_string()));
        }

        self.set_origin6(ps)
    }

    pub fn set_origin6(&self, ps: &[Prefix6]) -> Result<(), Error> {
        let tree = self.persistent.open_tree(BGP_ORIGIN6)?;
        tree.clear()?;
        for p in ps.iter() {
            tree.insert(p.db_key(), "")?;
        }
        tree.flush()?;
        Ok(())
    }

    pub fn clear_origin6(&self) -> Result<(), Error> {
        let tree = self.persistent.open_tree(BGP_ORIGIN6)?;
        tree.clear()?;
        tree.flush()?;
        Ok(())
    }

    pub fn get_origin6(&self) -> Result<Vec<Prefix6>, Error> {
        let tree = self.persistent.open_tree(BGP_ORIGIN6)?;
        let result = tree
            .scan_prefix(vec![])
            .filter_map(|item| {
                let (key, _value) = match item {
                    Ok(item) => item,
                    Err(ref e) => {
                        rdb_log!(
                            self,
                            error,
                            "error fetching bgp origin entry {item:?}: {e}";
                            "unit" => UNIT_PERSISTENT
                        );
                        return None;
                    }
                };
                Some(match Prefix6::from_db_key(&key) {
                    Ok(item) => item,
                    Err(e) => {
                        rdb_log!(
                            self,
                            error,
                            "error parsing bgp origin entry value {key:?}: {e}";
                            "unit" => UNIT_PERSISTENT
                        );
                        return None;
                    }
                })
            })
            .collect();
        Ok(result)
    }

    pub fn get_prefix_paths(&self, prefix: &Prefix) -> Vec<Path> {
        match prefix {
            Prefix::V4(p4) => {
                let rib = lock!(self.rib4_in);
                match rib.get(p4) {
                    None => Vec::new(),
                    Some(p) => p.iter().cloned().collect(),
                }
            }
            Prefix::V6(p6) => {
                let rib = lock!(self.rib6_in);
                match rib.get(p6) {
                    None => Vec::new(),
                    Some(p) => p.iter().cloned().collect(),
                }
            }
        }
    }

    pub fn get_selected_prefix_paths(&self, prefix: &Prefix) -> Vec<Path> {
        match prefix {
            Prefix::V4(p4) => {
                let rib = lock!(self.rib4_loc);
                match rib.get(p4) {
                    None => Vec::new(),
                    Some(p) => p.iter().cloned().collect(),
                }
            }
            Prefix::V6(p6) => {
                let rib = lock!(self.rib6_loc);
                match rib.get(p6) {
                    None => Vec::new(),
                    Some(p) => p.iter().cloned().collect(),
                }
            }
        }
    }

    pub fn update_rib4_loc(
        &self,
        rib_in: &Rib4,
        rib_loc: &mut Rib4,
        prefix: &Prefix4,
    ) {
        let fanout = self.get_bestpath_fanout().unwrap_or_else(|e| {
            rdb_log!(
                self,
                error,
                "failed to get bestpath fanout: {e}";
                "unit" => UNIT_PERSISTENT
            );
            NonZeroU8::new(DEFAULT_BESTPATH_FANOUT).unwrap()
        });

        match rib_in.get(prefix) {
            // rib-in has paths worth evaluating for loc-rib
            Some(paths) => {
                match bestpaths(paths, fanout.get() as usize) {
                    // bestpath found at least 1 path for loc-rib
                    Some(bp) => {
                        rib_loc.insert(*prefix, bp.clone());
                    }
                    // bestpath found no suitable paths
                    None => {
                        rib_loc.remove(prefix);
                    }
                }
            }
            // rib-in has no worthy paths
            None => {
                rib_loc.remove(prefix);
            }
        }
    }

    pub fn update_rib6_loc(
        &self,
        rib_in: &Rib6,
        rib_loc: &mut Rib6,
        prefix: &Prefix6,
    ) {
        let fanout = self.get_bestpath_fanout().unwrap_or_else(|e| {
            rdb_log!(
                self,
                error,
                "failed to get bestpath fanout: {e}";
                "unit" => UNIT_PERSISTENT
            );
            NonZeroU8::new(DEFAULT_BESTPATH_FANOUT).unwrap()
        });

        match rib_in.get(prefix) {
            // rib-in has paths worth evaluating for loc-rib
            Some(paths) => {
                match bestpaths(paths, fanout.get() as usize) {
                    // bestpath found at least 1 path for loc-rib
                    Some(bp) => {
                        rib_loc.insert(*prefix, bp.clone());
                    }
                    // bestpath found no suitable paths
                    None => {
                        rib_loc.remove(prefix);
                    }
                }
            }
            // rib-in has no worthy paths
            None => {
                rib_loc.remove(prefix);
            }
        }
    }

    // generic helper function to kick off a bestpath run for some
    // subset of prefixes in rib_in. the caller chooses which prefixes
    // bestpath is run against via the bestpath_needed closure
    pub fn trigger_bestpath_when<F>(&self, bestpath_needed: F)
    where
        F: Fn(&Prefix, &BTreeSet<Path>) -> bool,
    {
        {
            // only grab the lock once, release it once the loop ends
            let rib4_in = lock!(self.rib4_in);
            let mut rib4_loc = lock!(self.rib4_loc);
            for (prefix, paths) in self.full_rib4().iter() {
                if bestpath_needed(&Prefix::from(*prefix), paths) {
                    self.update_rib4_loc(&rib4_in, &mut rib4_loc, prefix);
                }
            }
        }

        {
            // only grab the lock once, release it once the loop ends
            let rib6_in = lock!(self.rib6_in);
            let mut rib6_loc = lock!(self.rib6_loc);
            for (prefix, paths) in self.full_rib6().iter() {
                if bestpath_needed(&Prefix::from(*prefix), paths) {
                    self.update_rib6_loc(&rib6_in, &mut rib6_loc, prefix);
                }
            }
        }
    }

    fn add_prefix4_path(
        &self,
        p4: &Prefix4,
        path: &Path,
        rib_in: &mut Rib4,
        rib_loc: &mut Rib4,
    ) {
        match rib_in.get_mut(p4) {
            Some(paths) => {
                paths.replace(path.clone());
            }
            None => {
                rib_in.insert(*p4, BTreeSet::from([path.clone()]));
            }
        }
        self.update_rib4_loc(rib_in, rib_loc, p4);
    }

    fn add_prefix6_path(
        &self,
        p6: &Prefix6,
        path: &Path,
        rib_in: &mut Rib6,
        rib_loc: &mut Rib6,
    ) {
        match rib_in.get_mut(p6) {
            Some(paths) => {
                paths.replace(path.clone());
            }
            None => {
                rib_in.insert(*p6, BTreeSet::from([path.clone()]));
            }
        }
        self.update_rib6_loc(rib_in, rib_loc, p6);
    }

    pub fn add_prefix_path(&self, prefix: &Prefix, path: &Path) {
        match prefix {
            Prefix::V4(p4) => {
                let mut rib_in = lock!(self.rib4_in);
                let mut rib_loc = lock!(self.rib4_loc);
                self.add_prefix4_path(p4, path, &mut rib_in, &mut rib_loc);
            }
            Prefix::V6(p6) => {
                let mut rib_in = lock!(self.rib6_in);
                let mut rib_loc = lock!(self.rib6_loc);
                self.add_prefix6_path(p6, path, &mut rib_in, &mut rib_loc);
            }
        };
    }

    fn add_static_routes_to_tree(
        &self,
        tree: Tree,
        routes: &[StaticRouteKey],
        pcn: &mut PrefixChangeNotification,
    ) -> Result<(), Error> {
        let mut route_keys = Vec::new();

        for route in routes {
            let key = serde_json::to_string(&route)?;
            route_keys.push(key);
        }

        tree.transaction(|tx_db| {
            for key in &route_keys {
                tx_db.insert(key.as_str(), "")?;
            }
            Ok(())
        })?;
        tree.flush()?;

        for route in routes {
            self.add_prefix_path(&route.prefix, &Path::from(*route));
            pcn.changed.insert(route.prefix);
        }

        Ok(())
    }

    pub fn add_static_routes(
        &self,
        routes: &[StaticRouteKey],
    ) -> Result<(), Error> {
        let mut pcn = PrefixChangeNotification::default();
        let (routes4, routes6) = routes.iter().cloned().fold(
            (Vec::new(), Vec::new()),
            |(mut v4, mut v6), srk| {
                match srk.prefix {
                    Prefix::V4(_) => v4.push(srk),
                    Prefix::V6(_) => v6.push(srk),
                }
                (v4, v6)
            },
        );

        {
            let tree = self.persistent.open_tree(STATIC4_ROUTES)?;
            self.add_static_routes_to_tree(tree, &routes4, &mut pcn)?;
        }

        {
            let tree = self.persistent.open_tree(STATIC6_ROUTES)?;
            self.add_static_routes_to_tree(tree, &routes6, &mut pcn)?;
        }

        self.notify(pcn);
        Ok(())
    }

    pub fn add_bgp_prefixes(&self, prefixes: Vec<Prefix>, path: Path) {
        let mut pcn = PrefixChangeNotification::default();
        for prefix in prefixes {
            self.add_prefix_path(&prefix, &path);
            pcn.changed.insert(prefix);
        }
        self.notify(pcn);
    }

    fn get_static_from_tree(
        &self,
        tree: Tree,
    ) -> Result<Vec<StaticRouteKey>, Error> {
        Ok(tree
            .scan_prefix(vec![])
            .filter_map(|item| {
                let (key, _) = match item {
                    Ok(item) => item,
                    Err(ref e) => {
                        rdb_log!(
                            self,
                            error,
                            "error fetching static route entry {item:?}: {e}";
                            "unit" => UNIT_PERSISTENT
                        );
                        return None;
                    }
                };

                let key = String::from_utf8_lossy(&key);
                // XXX: figure out how to handle removal of old static routes
                //      where the host bits aren't zeroed out
                let rkey: StaticRouteKey = match serde_json::from_str(&key) {
                    Ok(item) => item,
                    Err(e) => {
                        rdb_log!(
                            self,
                            error,
                            "error parsing static route entry {key:?}: {e}";
                            "unit" => UNIT_PERSISTENT
                        );
                        return None;
                    }
                };
                Some(rkey)
            })
            .collect())
    }

    pub fn get_static(
        &self,
        af: AddressFamily,
    ) -> Result<Vec<StaticRouteKey>, Error> {
        match af {
            AddressFamily::Ipv4 => {
                let tree = self.persistent.open_tree(STATIC4_ROUTES)?;
                self.get_static_from_tree(tree)
            }
            AddressFamily::Ipv6 => {
                let tree = self.persistent.open_tree(STATIC6_ROUTES)?;
                self.get_static_from_tree(tree)
            }
            AddressFamily::All => {
                let tree = self.persistent.open_tree(STATIC4_ROUTES)?;
                let mut routes = self.get_static_from_tree(tree)?;
                let tree = self.persistent.open_tree(STATIC6_ROUTES)?;
                routes.extend(self.get_static_from_tree(tree)?);
                Ok(routes)
            }
        }
    }

    pub fn get_static4_count(&self) -> Result<usize, Error> {
        let tree = self.persistent.open_tree(STATIC4_ROUTES)?;
        Ok(tree.len())
    }

    pub fn get_static_nexthop4_count(&self) -> Result<usize, Error> {
        let entries = self.get_static(AddressFamily::Ipv4)?;
        let mut nexthops = BTreeSet::new();
        for e in entries {
            nexthops.insert(e.nexthop);
        }
        Ok(nexthops.len())
    }

    pub fn get_static6_count(&self) -> Result<usize, Error> {
        let tree = self.persistent.open_tree(STATIC6_ROUTES)?;
        Ok(tree.len())
    }

    pub fn get_static_nexthop6_count(&self) -> Result<usize, Error> {
        let entries = self.get_static(AddressFamily::Ipv6)?;
        let mut nexthops = BTreeSet::new();
        for e in entries {
            nexthops.insert(e.nexthop);
        }
        Ok(nexthops.len())
    }

    pub fn set_nexthop_shutdown(&self, nexthop: IpAddr, shutdown: bool) {
        let mut pcn = PrefixChangeNotification::default();
        let mut pcn6 = PrefixChangeNotification::default();
        {
            let mut rib4_in = lock!(self.rib4_in);
            let mut rib4_loc = lock!(self.rib4_loc);
            for (prefix, paths) in rib4_in.iter_mut() {
                for p in paths.clone().into_iter() {
                    if p.nexthop == nexthop && p.shutdown != shutdown {
                        let mut replacement = p.clone();
                        replacement.shutdown = shutdown;
                        paths.insert(replacement);
                        pcn.changed.insert(Prefix::from(*prefix));
                    }
                }
            }
            for prefix in pcn.changed.iter() {
                if let Prefix::V4(p4) = prefix {
                    self.update_rib4_loc(&rib4_in, &mut rib4_loc, p4);
                }
            }
        }

        {
            let mut rib6_in = lock!(self.rib6_in);
            let mut rib6_loc = lock!(self.rib6_loc);
            for (prefix, paths) in rib6_in.iter_mut() {
                for p in paths.clone().into_iter() {
                    if p.nexthop == nexthop && p.shutdown != shutdown {
                        let mut replacement = p.clone();
                        replacement.shutdown = shutdown;
                        paths.insert(replacement);
                        pcn6.changed.insert(Prefix::from(*prefix));
                    }
                }
            }
            for prefix in pcn6.changed.iter() {
                if let Prefix::V6(p6) = prefix {
                    self.update_rib6_loc(&rib6_in, &mut rib6_loc, p6);
                }
            }
        }

        pcn.changed.extend(pcn6.changed);
        self.notify(pcn);
    }

    fn remove_prefix4_path<F>(
        &self,
        prefix: &Prefix4,
        prefix_cmp: F,
        rib_in: &mut Rib4,
        rib_loc: &mut Rib4,
    ) where
        F: Fn(&Path) -> bool,
    {
        if let Some(paths) = rib_in.get_mut(prefix) {
            paths.retain(|p| !prefix_cmp(p));
            if paths.is_empty() {
                rib_in.remove(prefix);
            }
        }

        self.update_rib4_loc(rib_in, rib_loc, prefix);
    }

    fn remove_prefix6_path<F>(
        &self,
        prefix: &Prefix6,
        prefix_cmp: F,
        rib_in: &mut Rib6,
        rib_loc: &mut Rib6,
    ) where
        F: Fn(&Path) -> bool,
    {
        if let Some(paths) = rib_in.get_mut(prefix) {
            paths.retain(|p| !prefix_cmp(p));
            if paths.is_empty() {
                rib_in.remove(prefix);
            }
        }

        self.update_rib6_loc(rib_in, rib_loc, prefix);
    }

    fn remove_prefix_path<F>(&self, prefix: &Prefix, prefix_cmp: F)
    where
        F: Fn(&Path) -> bool,
    {
        match prefix {
            Prefix::V4(p4) => {
                let mut rib_in = lock!(self.rib4_in);
                let mut rib_loc = lock!(self.rib4_loc);
                self.remove_prefix4_path(
                    p4,
                    prefix_cmp,
                    &mut rib_in,
                    &mut rib_loc,
                );
            }
            Prefix::V6(p6) => {
                let mut rib_in = lock!(self.rib6_in);
                let mut rib_loc = lock!(self.rib6_loc);
                self.remove_prefix6_path(
                    p6,
                    prefix_cmp,
                    &mut rib_in,
                    &mut rib_loc,
                );
            }
        }
    }

    fn remove_path_for_prefixes4<F>(
        &self,
        prefixes: &[Prefix4],
        prefix_cmp: F,
        rib_in: &mut Rib4,
        rib_loc: &mut Rib4,
    ) where
        F: Fn(&Path) -> bool,
    {
        for prefix in prefixes.iter() {
            self.remove_prefix4_path(prefix, &prefix_cmp, rib_in, rib_loc);
        }
    }

    fn remove_path_for_prefixes6<F>(
        &self,
        prefixes: &[Prefix6],
        prefix_cmp: F,
        rib_in: &mut Rib6,
        rib_loc: &mut Rib6,
    ) where
        F: Fn(&Path) -> bool,
    {
        for prefix in prefixes.iter() {
            self.remove_prefix6_path(prefix, &prefix_cmp, rib_in, rib_loc);
        }
    }

    pub fn remove_path_for_prefixes<F>(
        &self,
        prefixes: &[Prefix],
        prefix_cmp: F,
    ) where
        F: Fn(&Path) -> bool,
    {
        // split prefixes into v4 and v6 groups. this allows us to lock the v4
        // and v6 RIBs independently, preventing operations for one protocol
        // from inhibiting the other.
        let (prefixes4, prefixes6) = prefixes.iter().cloned().fold(
            (Vec::new(), Vec::new()),
            |(mut v4, mut v6), prefix| {
                match prefix {
                    Prefix::V4(p4) => v4.push(p4),
                    Prefix::V6(p6) => v6.push(p6),
                }
                (v4, v6)
            },
        );

        {
            let mut rib_in = lock!(self.rib4_in);
            let mut rib_loc = lock!(self.rib4_loc);
            self.remove_path_for_prefixes4(
                &prefixes4,
                &prefix_cmp,
                &mut rib_in,
                &mut rib_loc,
            );
        }

        {
            let mut rib_in = lock!(self.rib6_in);
            let mut rib_loc = lock!(self.rib6_loc);
            self.remove_path_for_prefixes6(
                &prefixes6,
                &prefix_cmp,
                &mut rib_in,
                &mut rib_loc,
            );
        }
    }

    fn remove_static_routes_from_tree(
        &self,
        tree: Tree,
        routes: &[StaticRouteKey],
    ) -> Result<(), Error> {
        let mut pcn = PrefixChangeNotification::default();

        let mut route_keys = Vec::new();
        for route in routes {
            let key = serde_json::to_string(route)?;
            route_keys.push(key);
            pcn.changed.insert(route.prefix);
        }

        tree.transaction(|tx_db| {
            for key in &route_keys {
                tx_db.remove(key.as_str())?;
            }
            Ok(())
        })?;
        tree.flush()?;

        for route in routes {
            self.remove_prefix_path(&route.prefix, |rib_path: &Path| {
                rib_path.cmp(&Path::from(*route)) == CmpOrdering::Equal
            });
        }

        self.notify(pcn);
        Ok(())
    }

    pub fn remove_static_routes(
        &self,
        routes: &[StaticRouteKey],
    ) -> Result<(), Error> {
        let (routes4, routes6) = routes.iter().fold(
            (Vec::new(), Vec::new()),
            |(mut r4, mut r6), srk| {
                match srk.prefix {
                    Prefix::V4(_) => r4.push(*srk),
                    Prefix::V6(_) => r6.push(*srk),
                }
                (r4, r6)
            },
        );

        {
            let tree = self.persistent.open_tree(STATIC4_ROUTES)?;
            self.remove_static_routes_from_tree(tree, &routes4)?;
        }
        {
            let tree = self.persistent.open_tree(STATIC6_ROUTES)?;
            self.remove_static_routes_from_tree(tree, &routes6)?;
        }

        Ok(())
    }

    // for each route in @prefixes, remove all bgp paths learned from @peer
    pub fn remove_bgp_prefixes(&self, prefixes: Vec<Prefix>, peer: &IpAddr) {
        let mut pcn = PrefixChangeNotification::default();
        self.remove_path_for_prefixes(&prefixes, |rib_path: &Path| {
            match rib_path.bgp {
                Some(ref bgp) => bgp.peer == *peer,
                None => false,
            }
        });
        pcn.changed.extend(prefixes);
        self.notify(pcn);
    }

    // wrapper for remove_bgp_prefixes to handle the "all routes" corner case.
    // e.g. when peer is deleted or exits Established state
    pub fn remove_bgp_prefixes_from_peer(&self, peer: &IpAddr) {
        // TODO(ipv6): call this just for enabled address-families.
        // no need to walk the full rib for an AF that isn't affected
        self.remove_bgp_prefixes(
            self.full_rib(AddressFamily::Ipv4).keys().copied().collect(),
            peer,
        );
        self.remove_bgp_prefixes(
            self.full_rib(AddressFamily::Ipv6).keys().copied().collect(),
            peer,
        );
    }

    pub fn generation(&self) -> u64 {
        self.generation.load(Ordering::SeqCst)
    }

    pub fn get_tep_addr(&self) -> Result<Option<Ipv6Addr>, Error> {
        let tree = self.persistent.open_tree(SETTINGS)?;
        let result = tree.get(TEP_KEY)?;
        let value = match result {
            Some(value) => value,
            None => return Ok(None),
        };
        let octets: [u8; 16] = (*value).try_into().map_err(|_| {
            Error::DbValue(format!(
                "rdb: tep length error exepcted 16 bytes found {}",
                value.len(),
            ))
        })?;

        Ok(Some(Ipv6Addr::from(octets)))
    }

    pub fn set_tep_addr(&self, addr: Ipv6Addr) -> Result<(), Error> {
        let tree = self.persistent.open_tree(SETTINGS)?;
        let key = addr.octets();
        tree.insert(TEP_KEY, &key)?;
        tree.flush()?;
        Ok(())
    }

    pub fn get_bestpath_fanout(&self) -> Result<NonZeroU8, Error> {
        let tree = self.persistent.open_tree(SETTINGS)?;
        let fan = match tree.get(BESTPATH_FANOUT)? {
            // fanout was not in db
            None => DEFAULT_BESTPATH_FANOUT,
            Some(value) => {
                let value: [u8; 1] = (*value).try_into().map_err(|_| {
                    Error::DbKey("invalid bestpath_fanout value in db".into())
                })?;
                value[0]
            }
        };

        Ok(match NonZeroU8::new(fan) {
            // fanout was in db but was 0 (unexpected)
            None => NonZeroU8::new(DEFAULT_BESTPATH_FANOUT).unwrap(),
            Some(fanout) => fanout,
        })
    }

    pub fn set_bestpath_fanout(&self, fanout: NonZeroU8) -> Result<(), Error> {
        let tree = self.persistent.open_tree(SETTINGS)?;
        tree.insert(BESTPATH_FANOUT, &[fanout.get()])?;
        tree.flush()?;
        self.trigger_bestpath_when(|_pfx, _paths| true);
        Ok(())
    }

    pub fn mark_bgp_peer_stale(&self, peer: IpAddr) {
        // TODO(ipv6): call this just for enabled address-families.
        // no need to walk the full rib for an AF that isn't affected
        let mut rib = lock!(self.rib4_loc);
        rib.iter_mut().for_each(|(_prefix, path)| {
            let targets: Vec<Path> = path
                .iter()
                .filter_map(|p| {
                    if let Some(bgp) = p.bgp.as_ref() {
                        if bgp.peer == peer {
                            let mut marked = p.clone();
                            marked.bgp = Some(bgp.as_stale());
                            return Some(marked);
                        }
                    }
                    None
                })
                .collect();
            for t in targets.into_iter() {
                path.replace(t);
            }
        });

        let mut rib = lock!(self.rib6_loc);
        rib.iter_mut().for_each(|(_prefix, path)| {
            let targets: Vec<Path> = path
                .iter()
                .filter_map(|p| {
                    if let Some(bgp) = p.bgp.as_ref()
                        && bgp.peer == peer
                    {
                        let mut marked = p.clone();
                        marked.bgp = Some(bgp.as_stale());
                        return Some(marked);
                    }
                    None
                })
                .collect();
            for t in targets.into_iter() {
                path.replace(t);
            }
        });
    }
}

struct Reaper {
    interval: Mutex<std::time::Duration>,
    stale_max: Mutex<chrono::Duration>,
    rib: Arc<Mutex<Rib>>,
}

impl Reaper {
    fn new(rib: Arc<Mutex<Rib>>) -> Arc<Self> {
        let reaper = Arc::new(Self {
            interval: Mutex::new(std::time::Duration::from_millis(100)),
            stale_max: Mutex::new(chrono::Duration::new(1, 0).unwrap()),
            rib,
        });
        reaper.run();
        reaper
    }

    fn run(self: &Arc<Self>) {
        let s = self.clone();
        spawn(move || {
            loop {
                s.reap();
                sleep(*lock!(s.interval));
            }
        });
    }

    fn reap(self: &Arc<Self>) {
        self.rib
            .lock()
            .unwrap()
            .iter_mut()
            .for_each(|(_prefix, paths)| {
                paths.retain(|p| {
                    p.bgp
                        .as_ref()
                        .map(|b| {
                            b.stale
                                .map(|s| {
                                    Utc::now().signed_duration_since(s)
                                        < *lock!(self.stale_max)
                                })
                                .unwrap_or(true)
                        })
                        .unwrap_or(true)
                })
            });
    }
}

#[cfg(test)]
mod test {
<<<<<<< HEAD
    use crate::{
        db::Db, AddressFamily, Path, Prefix, Prefix4, Prefix6, StaticRouteKey,
        DEFAULT_RIB_PRIORITY_STATIC,
    };
=======
    use crate::{Path, Prefix, db::Db};
>>>>>>> 5df14eeb
    use mg_common::log::*;
    use std::net::{IpAddr, Ipv4Addr, Ipv6Addr};
    use std::str::FromStr;

    fn get_test_db() -> Db {
        use std::sync::atomic::{AtomicU64, Ordering};
        static COUNTER: AtomicU64 = AtomicU64::new(0);

        std::fs::create_dir_all("/tmp").expect("create tmp dir");
        let log = init_file_logger("rib.log");
        let db_path = format!(
            "/tmp/rib_test_{}_{}.db",
            std::process::id(),
            COUNTER.fetch_add(1, Ordering::SeqCst)
        );
        let _ = std::fs::remove_dir_all(&db_path);
        Db::new(&db_path, log.clone()).expect("create db")
    }

    pub fn check_prefix_path(
        db: &Db,
        prefix: &Prefix,
        rib_in_paths: Vec<Path>,
        loc_rib_paths: Vec<Path>,
    ) -> bool {
        let curr_rib_in_paths = db.get_prefix_paths(prefix);
        if curr_rib_in_paths != rib_in_paths {
            eprintln!("curr_rib_in_paths: {:?}", curr_rib_in_paths);
            eprintln!("rib_in_paths: {:?}", rib_in_paths);
            return false;
        }

        let curr_loc_rib_paths = db.get_selected_prefix_paths(prefix);
        if curr_loc_rib_paths != loc_rib_paths {
            eprintln!("curr_loc_rib_paths: {:?}", curr_loc_rib_paths);
            eprintln!("loc_rib_paths: {:?}", loc_rib_paths);
            return false;
        }
        true
    }

    #[test]
    fn test_rib() {
        use crate::StaticRouteKey;
        use crate::{
<<<<<<< HEAD
            db::Db, AddressFamily, BgpPathProperties, Path, Prefix, Prefix4,
            DEFAULT_RIB_PRIORITY_BGP, DEFAULT_RIB_PRIORITY_STATIC,
=======
            BgpPathProperties, DEFAULT_RIB_PRIORITY_BGP,
            DEFAULT_RIB_PRIORITY_STATIC, Path, Prefix, Prefix4, db::Db,
>>>>>>> 5df14eeb
        };
        // init test vars
        let p0 = Prefix::from("192.168.0.0/24".parse::<Prefix4>().unwrap());
        let p1 = Prefix::from("192.168.1.0/24".parse::<Prefix4>().unwrap());
        let p2 = Prefix::from("192.168.2.0/24".parse::<Prefix4>().unwrap());
        let remote_ip0 = IpAddr::from_str("203.0.113.0").unwrap();
        let remote_ip1 = IpAddr::from_str("203.0.113.1").unwrap();
        let remote_ip2 = IpAddr::from_str("203.0.113.2").unwrap();

        let bgp_path0 = Path {
            nexthop: remote_ip0,
            rib_priority: DEFAULT_RIB_PRIORITY_BGP,
            shutdown: false,
            bgp: Some(BgpPathProperties {
                origin_as: 1111,
                peer: remote_ip0,
                id: 1111,
                med: Some(1111),
                local_pref: Some(1111),
                as_path: vec![1111, 1111, 1111],
                stale: None,
            }),
            vlan_id: None,
        };
        let bgp_path1 = Path {
            nexthop: remote_ip1,
            rib_priority: DEFAULT_RIB_PRIORITY_BGP,
            shutdown: false,
            bgp: Some(BgpPathProperties {
                origin_as: 2222,
                peer: remote_ip1,
                id: 2222,
                med: Some(2222),
                local_pref: Some(2222),
                as_path: vec![2222, 2222, 2222],
                stale: None,
            }),
            vlan_id: None,
        };
        // bgp_path2 has all the same BgpPathProperties as bgp_path1,
        // except it has a different connection and a higher local_pref.
        // This is to simulate multiple connections to the same BGP peer.
        // TODO: set local_pref to Some(2222) to test ECMP when
        // BESTPATH_FANOUT is increased to test ECMP.
        let bgp_path2 = Path {
            nexthop: remote_ip2,
            rib_priority: DEFAULT_RIB_PRIORITY_BGP,
            shutdown: false,
            bgp: Some(BgpPathProperties {
                origin_as: 2222,
                peer: remote_ip2,
                id: 2222,
                med: Some(2222),
                local_pref: Some(4444),
                as_path: vec![2222, 2222, 2222],
                stale: None,
            }),
            vlan_id: None,
        };
        let static_key0 = StaticRouteKey {
            prefix: p0,
            nexthop: remote_ip0,
            vlan_id: None,
            rib_priority: DEFAULT_RIB_PRIORITY_STATIC,
        };
        let static_path0 = Path::from(static_key0);
        let static_key1 = StaticRouteKey {
            prefix: p0,
            nexthop: remote_ip0,
            vlan_id: None,
            rib_priority: DEFAULT_RIB_PRIORITY_STATIC + 10,
        };
        let static_path1 = Path::from(static_key1);

        // setup
        std::fs::create_dir_all("/tmp").expect("create tmp dir");
        let log = init_file_logger("rib.log");
        let db_path = "/tmp/rib.db".to_string();
        let _ = std::fs::remove_dir_all(&db_path);
        let db = Db::new(&db_path, log.clone()).expect("create db");

        // Start test cases

        // start from empty rib
        assert!(db.full_rib(AddressFamily::All).is_empty());
        assert!(db.loc_rib(AddressFamily::All).is_empty());

        // both paths have the same next-hop, but not all fields
        // from StaticRouteKey match (rib_priority is different).
        db.add_static_routes(&[static_key0, static_key1]).expect(
            "add_static_routes failed for {static_key0} and {static_key1}",
        );

        // expected current state
        // rib_in:
        // - p0 via static_path0, static_path1
        // loc_rib:
        // - p0 via static_path0  (win by rib_priority)
        let rib_in_paths = vec![static_path0.clone(), static_path1.clone()];
        let loc_rib_paths = vec![static_path0.clone()];
        assert!(check_prefix_path(&db, &p0, rib_in_paths, loc_rib_paths));

        // rib_priority differs, so removal of static_key0
        // should not affect path from static_key1
        db.remove_static_routes(&[static_key0])
            .expect("remove_static_routes_failed for {static_key0}");
        let rib_in_paths = vec![static_path1.clone()];
        let loc_rib_paths = vec![static_path1.clone()];
        assert!(check_prefix_path(&db, &p0, rib_in_paths, loc_rib_paths));

        // install bgp routes
        db.add_bgp_prefixes(vec![p0, p1], bgp_path0.clone());
        db.add_bgp_prefixes(vec![p1, p2], bgp_path1.clone());
        db.add_bgp_prefixes(vec![p1, p2], bgp_path2.clone());

        // expected current state
        // rib_in:
        // - p0 via static_path1, bgp_path0
        // - p1 via bgp_path{0,1,2}
        // - p2 via bgp_path{1,2}
        // loc_rib:
        // - p0 via static_path1 (win by rib_priority/protocol)
        // - p1 via bgp_path2    (win by local pref)
        // - p2 via bgp_path2    (win by local pref)
        let rib_in_paths = vec![static_path1.clone(), bgp_path0.clone()];
        let loc_rib_paths = vec![static_path1.clone()];
        assert!(check_prefix_path(&db, &p0, rib_in_paths, loc_rib_paths));
        let rib_in_paths =
            vec![bgp_path0.clone(), bgp_path1.clone(), bgp_path2.clone()];
        let loc_rib_paths = vec![bgp_path2.clone()];
        assert!(check_prefix_path(&db, &p1, rib_in_paths, loc_rib_paths));
        let rib_in_paths = vec![bgp_path1.clone(), bgp_path2.clone()];
        let loc_rib_paths = vec![bgp_path2.clone()];
        assert!(check_prefix_path(&db, &p2, rib_in_paths, loc_rib_paths));

        // withdrawal of p2 via bgp_path1
        db.remove_bgp_prefixes(vec![p2], &bgp_path1.clone().bgp.unwrap().peer);
        // expected current state
        // rib_in:
        // - p0 via static_path1, bgp_path0
        // - p1 via bgp_path{0,1,2}
        // - p2 via bgp_path2
        // loc_rib:
        // - p0 via static_path1 (win by rib_priority/protocol)
        // - p1 via bgp_path2    (win by local pref)
        // - p2 via bgp_path2    (win by local pref)
        let rib_in_paths = vec![static_path1.clone(), bgp_path0.clone()];
        let loc_rib_paths = vec![static_path1.clone()];
        assert!(check_prefix_path(&db, &p0, rib_in_paths, loc_rib_paths));
        let rib_in_paths =
            vec![bgp_path0.clone(), bgp_path1.clone(), bgp_path2.clone()];
        let loc_rib_paths = vec![bgp_path2.clone()];
        assert!(check_prefix_path(&db, &p1, rib_in_paths, loc_rib_paths));
        let rib_in_paths = vec![bgp_path2.clone()];
        let loc_rib_paths = vec![bgp_path2.clone()];
        assert!(check_prefix_path(&db, &p2, rib_in_paths, loc_rib_paths));

        // yank all routes from bgp_path0, simulating peer shutdown
        db.remove_bgp_prefixes_from_peer(&bgp_path0.bgp.unwrap().peer);
        // expected current state
        // rib_in:
        // - p0 via static_path1
        // - p1 via bgp_path{1,2}
        // - p2 via bgp_path2
        // loc_rib:
        // - p0 via static_path1 (only path)
        // - p1 via bgp_path2    (local pref)
        // - p2 via bgp_path2    (only path)
        let rib_in_paths = vec![static_path1.clone()];
        let loc_rib_paths = vec![static_path1.clone()];
        assert!(check_prefix_path(&db, &p0, rib_in_paths, loc_rib_paths));
        let rib_in_paths = vec![bgp_path1.clone(), bgp_path2.clone()];
        let loc_rib_paths = vec![bgp_path2.clone()];
        assert!(check_prefix_path(&db, &p1, rib_in_paths, loc_rib_paths));
        let rib_in_paths = vec![bgp_path2.clone()];
        let loc_rib_paths = vec![bgp_path2.clone()];
        assert!(check_prefix_path(&db, &p2, rib_in_paths, loc_rib_paths));

        // yank all routes from bgp_path2, simulating peer shutdown
        // bgp_path2 should be unaffected, despite also having the same RID
        db.remove_bgp_prefixes_from_peer(&bgp_path2.clone().bgp.unwrap().peer);
        // expected current state
        // rib_in:
        // - p0 via static_path1
        // - p1 via bgp_path1
        // loc_rib:
        // - p0 via static_path1  (only path)
        // - p1 via bgp_path1     (only path)
        let rib_in_paths = vec![static_path1.clone()];
        let loc_rib_paths = vec![static_path1.clone()];
        assert!(check_prefix_path(&db, &p0, rib_in_paths, loc_rib_paths));
        let rib_in_paths = vec![bgp_path1.clone()];
        let loc_rib_paths = vec![bgp_path1.clone()];
        assert!(check_prefix_path(&db, &p1, rib_in_paths, loc_rib_paths));
        let rib_in_paths = vec![];
        let loc_rib_paths = vec![];
        assert!(check_prefix_path(&db, &p2, rib_in_paths, loc_rib_paths));

        // yank all routes from bgp_path1, simulating peer shutdown
        // p0 should be unaffected, still retaining the static path
        db.remove_bgp_prefixes_from_peer(&bgp_path1.clone().bgp.unwrap().peer);
        // expected current state
        // rib_in:
        // - p0 via static_path1
        // loc_rib:
        // - p0 via static_path1 (only path)
        let rib_in_paths = vec![static_path1.clone()];
        let loc_rib_paths = vec![static_path1.clone()];
        assert!(check_prefix_path(&db, &p0, rib_in_paths, loc_rib_paths));
        let rib_in_paths = vec![];
        let loc_rib_paths = vec![];
        assert!(check_prefix_path(&db, &p1, rib_in_paths, loc_rib_paths));
        let rib_in_paths = vec![];
        let loc_rib_paths = vec![];
        assert!(check_prefix_path(&db, &p2, rib_in_paths, loc_rib_paths));

        // removal of final static route (from static_key1) should result
        // in the prefix being completely deleted
        db.remove_static_routes(&[static_key1])
            .expect("remove_static_routes_failed for {static_key1}");
        // expected current state
        // rib_in: (empty)
        // loc_rib: (empty)
        let rib_in_paths = vec![];
        let loc_rib_paths = vec![];
        assert!(check_prefix_path(&db, &p0, rib_in_paths, loc_rib_paths));
        let rib_in_paths = vec![];
        let loc_rib_paths = vec![];
        assert!(check_prefix_path(&db, &p1, rib_in_paths, loc_rib_paths));
        let rib_in_paths = vec![];
        let loc_rib_paths = vec![];
        assert!(check_prefix_path(&db, &p2, rib_in_paths, loc_rib_paths));

        // rib should be empty again
        assert!(db.full_rib(AddressFamily::All).is_empty());
        assert!(db.loc_rib(AddressFamily::All).is_empty());
    }

    #[test]
    fn test_static_routing_ipv4_basic() {
        let db = get_test_db();
        let nexthop = IpAddr::V4(Ipv4Addr::from_str("10.0.0.1").unwrap());

        // Test adding IPv4 static routes
        let prefix4 =
            Prefix4::new(Ipv4Addr::from_str("192.168.1.0").unwrap(), 24);
        let static_route = StaticRouteKey {
            prefix: Prefix::V4(prefix4),
            nexthop,
            vlan_id: Some(100),
            rib_priority: DEFAULT_RIB_PRIORITY_STATIC,
        };

        // Add the route
        db.add_static_routes(&[static_route]).unwrap();

        // Verify route was added
        let routes = db.get_static(AddressFamily::Ipv4).unwrap();
        assert_eq!(routes.len(), 1);
        assert_eq!(routes[0], static_route);

        // Check that it appears in RIB
        let rib_routes = db.full_rib(AddressFamily::Ipv4);
        assert_eq!(rib_routes.len(), 1);
        assert!(rib_routes.contains_key(&Prefix::V4(prefix4)));

        // Remove the route
        db.remove_static_routes(&[static_route]).unwrap();

        // Verify route was removed
        let routes = db.get_static(AddressFamily::Ipv4).unwrap();
        assert!(routes.is_empty());

        // Check that RIB is empty
        let rib_routes = db.full_rib(AddressFamily::Ipv4);
        assert!(rib_routes.is_empty());
    }

    #[test]
    fn test_static_routing_ipv6_basic() {
        let db = get_test_db();
        let nexthop = IpAddr::V6(Ipv6Addr::from_str("fe80::1").unwrap());

        // Test adding IPv6 static routes
        let prefix6 =
            Prefix6::new(Ipv6Addr::from_str("2001:db8::").unwrap(), 64);
        let static_route = StaticRouteKey {
            prefix: Prefix::V6(prefix6),
            nexthop,
            vlan_id: Some(200),
            rib_priority: DEFAULT_RIB_PRIORITY_STATIC,
        };

        // Add the route
        db.add_static_routes(&[static_route]).unwrap();

        // Verify route was added
        let routes = db.get_static(AddressFamily::Ipv6).unwrap();
        assert_eq!(routes.len(), 1);
        assert_eq!(routes[0], static_route);

        // Check that it appears in RIB
        let rib_routes = db.full_rib(AddressFamily::Ipv6);
        assert_eq!(rib_routes.len(), 1);
        assert!(rib_routes.contains_key(&Prefix::V6(prefix6)));

        // Remove the route
        db.remove_static_routes(&[static_route]).unwrap();

        // Verify route was removed
        let routes = db.get_static(AddressFamily::Ipv6).unwrap();
        assert!(routes.is_empty());

        // Check that RIB is empty
        let rib_routes = db.full_rib(AddressFamily::Ipv6);
        assert!(rib_routes.is_empty());
    }

    #[test]
    fn test_static_routing_ipv6_vlan_id_handling() {
        let db = get_test_db();
        let prefix6 =
            Prefix6::new(Ipv6Addr::from_str("2001:db8:1::").unwrap(), 48);

        // Test route without VLAN ID
        let route_no_vlan = StaticRouteKey {
            prefix: Prefix::V6(prefix6),
            nexthop: IpAddr::V6(Ipv6Addr::from_str("fe80::1").unwrap()),
            vlan_id: None,
            rib_priority: DEFAULT_RIB_PRIORITY_STATIC,
        };

        // Test route with VLAN ID
        let route_with_vlan = StaticRouteKey {
            prefix: Prefix::V6(prefix6),
            nexthop: IpAddr::V6(Ipv6Addr::from_str("fe80::2").unwrap()),
            vlan_id: Some(4094), // Maximum VLAN ID
            rib_priority: DEFAULT_RIB_PRIORITY_STATIC,
        };

        // Add both routes
        db.add_static_routes(&[route_no_vlan, route_with_vlan])
            .unwrap();

        // Verify both routes were added correctly
        let routes = db.get_static(AddressFamily::Ipv6).unwrap();
        assert_eq!(routes.len(), 2);

        let no_vlan_route =
            routes.iter().find(|r| r.vlan_id.is_none()).unwrap();
        assert_eq!(no_vlan_route.vlan_id, None);

        let vlan_route = routes.iter().find(|r| r.vlan_id.is_some()).unwrap();
        assert_eq!(vlan_route.vlan_id, Some(4094));

        // Clean up
        db.remove_static_routes(&[route_no_vlan, route_with_vlan])
            .unwrap();
    }

    #[test]
    fn test_static_routing_mixed_address_families() {
        let db = get_test_db();

        // Create IPv4 and IPv6 routes
        let prefix4 = Prefix4::new(Ipv4Addr::from_str("10.0.0.0").unwrap(), 8);
        let prefix6 = Prefix6::new(Ipv6Addr::from_str("fd00::").unwrap(), 8);

        let route4 = StaticRouteKey {
            prefix: Prefix::V4(prefix4),
            nexthop: IpAddr::V4(Ipv4Addr::from_str("192.168.1.1").unwrap()),
            vlan_id: None,
            rib_priority: DEFAULT_RIB_PRIORITY_STATIC,
        };

        let route6 = StaticRouteKey {
            prefix: Prefix::V6(prefix6),
            nexthop: IpAddr::V6(Ipv6Addr::from_str("fe80::1").unwrap()),
            vlan_id: Some(300),
            rib_priority: DEFAULT_RIB_PRIORITY_STATIC,
        };

        // Add both routes
        db.add_static_routes(&[route4, route6]).unwrap();

        // Test IPv4-only retrieval
        let ipv4_routes = db.get_static(AddressFamily::Ipv4).unwrap();
        assert_eq!(ipv4_routes.len(), 1);
        assert_eq!(ipv4_routes[0], route4);

        // Test IPv6-only retrieval
        let ipv6_routes = db.get_static(AddressFamily::Ipv6).unwrap();
        assert_eq!(ipv6_routes.len(), 1);
        assert_eq!(ipv6_routes[0], route6);

        // Test all address families retrieval
        let all_routes = db.get_static(AddressFamily::All).unwrap();
        assert_eq!(all_routes.len(), 2);
        assert!(all_routes.contains(&route4));
        assert!(all_routes.contains(&route6));

        // Test counts
        assert_eq!(db.get_static4_count().unwrap(), 1);
        assert_eq!(db.get_static6_count().unwrap(), 1);

        // Remove routes and verify cleanup
        db.remove_static_routes(&[route4, route6]).unwrap();
        assert_eq!(db.get_static4_count().unwrap(), 0);
        assert_eq!(db.get_static6_count().unwrap(), 0);
    }

    #[test]
    fn test_static_routing_multiple_routes_same_prefix() {
        let db = get_test_db();
        let prefix4 =
            Prefix4::new(Ipv4Addr::from_str("172.16.0.0").unwrap(), 16);

        // Create multiple routes to the same prefix with different next-hops and priorities
        let route1 = StaticRouteKey {
            prefix: Prefix::V4(prefix4),
            nexthop: IpAddr::V4(Ipv4Addr::from_str("10.0.0.1").unwrap()),
            vlan_id: None,
            rib_priority: 100,
        };

        let route2 = StaticRouteKey {
            prefix: Prefix::V4(prefix4),
            nexthop: IpAddr::V4(Ipv4Addr::from_str("10.0.0.2").unwrap()),
            vlan_id: Some(100),
            rib_priority: 200,
        };

        // Add both routes
        db.add_static_routes(&[route1, route2]).unwrap();

        // Verify both routes were added
        let routes = db.get_static(AddressFamily::Ipv4).unwrap();
        assert_eq!(routes.len(), 2);
        assert!(routes.contains(&route1));
        assert!(routes.contains(&route2));

        // Remove one route, other should remain
        db.remove_static_routes(&[route1]).unwrap();
        let routes = db.get_static(AddressFamily::Ipv4).unwrap();
        assert_eq!(routes.len(), 1);
        assert_eq!(routes[0], route2);

        // Remove final route
        db.remove_static_routes(&[route2]).unwrap();
        let routes = db.get_static(AddressFamily::Ipv4).unwrap();
        assert!(routes.is_empty());
    }

    #[test]
    fn test_static_routing_vlan_id_handling() {
        let db = get_test_db();
        let prefix4 =
            Prefix4::new(Ipv4Addr::from_str("203.0.113.0").unwrap(), 24);

        // Test route without VLAN ID
        let route_no_vlan = StaticRouteKey {
            prefix: Prefix::V4(prefix4),
            nexthop: IpAddr::V4(Ipv4Addr::from_str("198.51.100.1").unwrap()),
            vlan_id: None,
            rib_priority: DEFAULT_RIB_PRIORITY_STATIC,
        };

        // Test route with VLAN ID
        let route_with_vlan = StaticRouteKey {
            prefix: Prefix::V4(prefix4),
            nexthop: IpAddr::V4(Ipv4Addr::from_str("198.51.100.2").unwrap()),
            vlan_id: Some(4094), // Maximum VLAN ID
            rib_priority: DEFAULT_RIB_PRIORITY_STATIC,
        };

        // Add both routes
        db.add_static_routes(&[route_no_vlan, route_with_vlan])
            .unwrap();

        // Verify both routes were added correctly
        let routes = db.get_static(AddressFamily::Ipv4).unwrap();
        assert_eq!(routes.len(), 2);

        let no_vlan_route =
            routes.iter().find(|r| r.vlan_id.is_none()).unwrap();
        assert_eq!(no_vlan_route.vlan_id, None);

        let vlan_route = routes.iter().find(|r| r.vlan_id.is_some()).unwrap();
        assert_eq!(vlan_route.vlan_id, Some(4094));

        // Clean up
        db.remove_static_routes(&[route_no_vlan, route_with_vlan])
            .unwrap();
    }

    #[test]
    fn test_prefix_host_bit_normalization() {
        let db = get_test_db();

        // Test that Prefix4::new() properly zeros host bits
        let prefix4_with_host_bits =
            Prefix4::new(Ipv4Addr::from_str("192.168.1.5").unwrap(), 24);
        assert_eq!(
            prefix4_with_host_bits.value,
            Ipv4Addr::from_str("192.168.1.0").unwrap()
        );
        assert_eq!(prefix4_with_host_bits.length, 24);

        // Test that Prefix6::new() properly zeros host bits
        let prefix6_with_host_bits =
            Prefix6::new(Ipv6Addr::from_str("2001:db8::1234").unwrap(), 64);
        assert_eq!(
            prefix6_with_host_bits.value,
            Ipv6Addr::from_str("2001:db8::").unwrap()
        );
        assert_eq!(prefix6_with_host_bits.length, 64);

        // Test with static route to ensure normalization works through the full stack
        let route = StaticRouteKey {
            prefix: Prefix::V4(prefix4_with_host_bits),
            nexthop: IpAddr::V4(Ipv4Addr::from_str("10.0.0.1").unwrap()),
            vlan_id: None,
            rib_priority: DEFAULT_RIB_PRIORITY_STATIC,
        };

        db.add_static_routes(&[route]).unwrap();
        let routes = db.get_static(AddressFamily::Ipv4).unwrap();
        assert_eq!(routes.len(), 1);

        // Verify the stored route has normalized prefix
        if let Prefix::V4(stored_prefix) = routes[0].prefix {
            assert_eq!(
                stored_prefix.value,
                Ipv4Addr::from_str("192.168.1.0").unwrap()
            );
        } else {
            panic!("Expected IPv4 prefix");
        }

        db.remove_static_routes(&[route]).unwrap();
    }

    #[test]
    fn test_ipv4_origin_crud() {
        let db = get_test_db();

        // Test creating IPv4 origins
        let prefixes = vec![
            Prefix4::new(Ipv4Addr::new(192, 168, 1, 0), 24),
            Prefix4::new(Ipv4Addr::new(10, 0, 0, 0), 8),
        ];

        // Create origin4 - should succeed
        db.create_origin4(&prefixes).expect("create origin4");

        // Get origin4 - should return created prefixes
        let retrieved = db.get_origin4().expect("get origin4");
        assert_eq!(retrieved.len(), 2);
        assert!(retrieved.contains(&prefixes[0]));
        assert!(retrieved.contains(&prefixes[1]));

        // Try to create again - should fail with conflict
        assert!(db.create_origin4(&prefixes).is_err());

        // Update origin4 with different prefixes
        let new_prefixes = vec![Prefix4::new(Ipv4Addr::new(172, 16, 0, 0), 12)];
        db.set_origin4(&new_prefixes).expect("set origin4");

        let updated = db.get_origin4().expect("get updated origin4");
        assert_eq!(updated.len(), 1);
        assert_eq!(updated[0], new_prefixes[0]);

        // Clear origin4
        db.clear_origin4().expect("clear origin4");
        let empty = db.get_origin4().expect("get empty origin4");
        assert!(empty.is_empty());

        // Create again after clear - should succeed
        db.create_origin4(&prefixes).expect("create after clear");
        let final_result = db.get_origin4().expect("get final origin4");
        assert_eq!(final_result.len(), 2);
    }

    #[test]
    fn test_ipv6_origin_crud() {
        let db = get_test_db();

        // Test creating IPv6 origins
        let prefixes = vec![
            Prefix6::new(Ipv6Addr::new(0x2001, 0xdb8, 0, 0, 0, 0, 0, 0), 32),
            Prefix6::new(Ipv6Addr::new(0xfd00, 0, 0, 0, 0, 0, 0, 0), 8),
        ];

        // Create origin6 - should succeed
        db.create_origin6(&prefixes).expect("create origin6");

        // Get origin6 - should return created prefixes
        let retrieved = db.get_origin6().expect("get origin6");
        assert_eq!(retrieved.len(), 2);
        assert!(retrieved.contains(&prefixes[0]));
        assert!(retrieved.contains(&prefixes[1]));

        // Try to create again - should fail with conflict
        assert!(db.create_origin6(&prefixes).is_err());

        // Update origin6 with different prefixes
        let new_prefixes = vec![Prefix6::new(
            Ipv6Addr::new(0x2001, 0xdb8, 1, 0, 0, 0, 0, 0),
            48,
        )];
        db.set_origin6(&new_prefixes).expect("set origin6");

        let updated = db.get_origin6().expect("get updated origin6");
        assert_eq!(updated.len(), 1);
        assert_eq!(updated[0], new_prefixes[0]);

        // Clear origin6
        db.clear_origin6().expect("clear origin6");
        let empty = db.get_origin6().expect("get empty origin6");
        assert!(empty.is_empty());

        // Create again after clear - should succeed
        db.create_origin6(&prefixes).expect("create after clear");
        let final_result = db.get_origin6().expect("get final origin6");
        assert_eq!(final_result.len(), 2);
    }

    #[test]
    fn test_prefix4_db_key_serialization() {
        let prefix = Prefix4::new(Ipv4Addr::new(192, 168, 100, 0), 24);
        let key = prefix.db_key();

        // IPv4 address should be 4 bytes + 1 byte for length
        assert_eq!(key.len(), 5);
        assert_eq!(key[4], 24); // length byte

        // Test round-trip serialization
        let recovered =
            Prefix4::from_db_key(&key).expect("recover from db key");
        assert_eq!(recovered, prefix);
    }

    #[test]
    fn test_prefix6_db_key_serialization() {
        let prefix = Prefix6::new(
            Ipv6Addr::new(0x2001, 0xdb8, 0xdead, 0xbeef, 0, 0, 0, 0),
            64,
        );
        let key = prefix.db_key();

        // IPv6 address should be 16 bytes + 1 byte for length
        assert_eq!(key.len(), 17);
        assert_eq!(key[16], 64); // length byte

        // Test round-trip serialization
        let recovered =
            Prefix6::from_db_key(&key).expect("recover from db key");
        assert_eq!(recovered, prefix);
    }

    #[test]
    fn test_prefix4_from_str() {
        let prefix_str = "192.168.1.0/24";
        let prefix: Prefix4 = prefix_str.parse().expect("parse IPv4 prefix");
        assert_eq!(prefix.value, Ipv4Addr::new(192, 168, 1, 0));
        assert_eq!(prefix.length, 24);

        // Test invalid format
        assert!("invalid".parse::<Prefix4>().is_err());
        assert!("192.168.1".parse::<Prefix4>().is_err());
        assert!("192.168.1.0/abc".parse::<Prefix4>().is_err());
    }

    #[test]
    fn test_prefix6_from_str() {
        let prefix_str = "2001:db8::/32";
        let prefix: Prefix6 = prefix_str.parse().expect("parse IPv6 prefix");
        assert_eq!(
            prefix.value,
            Ipv6Addr::new(0x2001, 0xdb8, 0, 0, 0, 0, 0, 0)
        );
        assert_eq!(prefix.length, 32);

        // Test invalid format
        assert!("invalid".parse::<Prefix6>().is_err());
        assert!("2001:db8:".parse::<Prefix6>().is_err());
        assert!("2001:db8::/abc".parse::<Prefix6>().is_err());
    }
}<|MERGE_RESOLUTION|>--- conflicted
+++ resolved
@@ -15,12 +15,8 @@
 use crate::types::*;
 use chrono::Utc;
 use mg_common::{lock, read_lock, write_lock};
-<<<<<<< HEAD
 use sled::Tree;
 use slog::Logger;
-=======
-use slog::{Logger, error};
->>>>>>> 5df14eeb
 use std::cmp::Ordering as CmpOrdering;
 use std::collections::{BTreeMap, BTreeSet};
 use std::net::{IpAddr, Ipv6Addr};
@@ -1321,12 +1317,12 @@
             let targets: Vec<Path> = path
                 .iter()
                 .filter_map(|p| {
-                    if let Some(bgp) = p.bgp.as_ref() {
-                        if bgp.peer == peer {
-                            let mut marked = p.clone();
-                            marked.bgp = Some(bgp.as_stale());
-                            return Some(marked);
-                        }
+                    if let Some(bgp) = p.bgp.as_ref()
+                        && bgp.peer == peer
+                    {
+                        let mut marked = p.clone();
+                        marked.bgp = Some(bgp.as_stale());
+                        return Some(marked);
                     }
                     None
                 })
@@ -1410,14 +1406,10 @@
 
 #[cfg(test)]
 mod test {
-<<<<<<< HEAD
     use crate::{
-        db::Db, AddressFamily, Path, Prefix, Prefix4, Prefix6, StaticRouteKey,
-        DEFAULT_RIB_PRIORITY_STATIC,
+        AddressFamily, DEFAULT_RIB_PRIORITY_STATIC, Path, Prefix, Prefix4,
+        Prefix6, StaticRouteKey, db::Db,
     };
-=======
-    use crate::{Path, Prefix, db::Db};
->>>>>>> 5df14eeb
     use mg_common::log::*;
     use std::net::{IpAddr, Ipv4Addr, Ipv6Addr};
     use std::str::FromStr;
@@ -1463,13 +1455,8 @@
     fn test_rib() {
         use crate::StaticRouteKey;
         use crate::{
-<<<<<<< HEAD
-            db::Db, AddressFamily, BgpPathProperties, Path, Prefix, Prefix4,
-            DEFAULT_RIB_PRIORITY_BGP, DEFAULT_RIB_PRIORITY_STATIC,
-=======
-            BgpPathProperties, DEFAULT_RIB_PRIORITY_BGP,
+            AddressFamily, BgpPathProperties, DEFAULT_RIB_PRIORITY_BGP,
             DEFAULT_RIB_PRIORITY_STATIC, Path, Prefix, Prefix4, db::Db,
->>>>>>> 5df14eeb
         };
         // init test vars
         let p0 = Prefix::from("192.168.0.0/24".parse::<Prefix4>().unwrap());
