--- conflicted
+++ resolved
@@ -17,14 +17,11 @@
 mg-common.workspace = true
 itertools.workspace = true
 chrono.workspace = true
-<<<<<<< HEAD
 clap = { workspace = true, optional = true }
+oxnet.workspace = true
 
 [dev-dependencies]
 proptest.workspace = true
 
 [features]
-clap = ["dep:clap"]
-=======
-oxnet.workspace = true
->>>>>>> 5df14eeb
+clap = ["dep:clap"]