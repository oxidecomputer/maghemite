// This Source Code Form is subject to the terms of the Mozilla Public
// License, v. 2.0. If a copy of the MPL was not distributed with this
// file, You can obtain one at https://mozilla.org/MPL/2.0/.

use crate::connection::{BgpConnection, ConnectionId};
use crate::session::{ConnectionEvent, FsmEvent, SessionEvent};
use mg_common::lock;
<<<<<<< HEAD
use slog::{error, Logger};
use std::fmt::{Display, Formatter};
=======
use slog::{Logger, error};
>>>>>>> 5df14eeb
use std::sync::atomic::{AtomicBool, Ordering};
use std::sync::mpsc::Sender;
use std::sync::{Arc, Mutex};
use std::thread::{JoinHandle, sleep, spawn};
use std::time::Duration;

const UNIT_TIMER: &str = "timer";

/// Timers for session-level events that persist across connections
#[derive(Debug)]
pub struct SessionTimers {
    /// How long to wait between connection attempts.
    pub connect_retry: Mutex<Timer>,
    /// Amount of time that a peer is held in the idle state.
    pub idle_hold: Mutex<Timer>,
}

/// Timers for connection-level events that are tied to individual connections
#[derive(Debug)]
pub struct ConnectionTimers {
    /// How long to keep a session alive between keepalive or update messages.
    /// The actual timer used for connection liveness detection is negotiated
    /// the BGP peer (shortest interval in either peer's Open wins).
    pub hold: Mutex<Timer>,
    /// The locally configured Hold Time for this peer
    pub config_hold_time: Duration,
    /// Time between sending keepalive messages. The actual timer used for
    /// triggering keepalives is negotiated with the BGP peer
    /// (negotiated hold timer / 3).
    pub keepalive: Mutex<Timer>,
    /// The locally configured Keepalive Time for this peer
    pub config_keepalive_time: Duration,
    /// Interval to wait before sending an open message.
    pub delay_open: Mutex<Timer>,
}

#[derive(Debug)]
pub struct TimerValue {
    enabled: bool,
    remaining: Duration,
}

impl Display for TimerValue {
    fn fmt(&self, f: &mut Formatter<'_>) -> std::fmt::Result {
        write!(
            f,
            "enabled: {}, remaining: {}.{:03}s",
            self.enabled,
            self.remaining.as_secs(),
            self.remaining.subsec_millis()
        )
    }
}

#[derive(Clone, Debug)]
pub struct Timer {
    /// How long a timer runs until it fires.
    pub interval: Duration,

    /// Optional jitter range applied on restart. None = no jitter.
    /// Some((min, max)) applies a random factor in [min, max] to the interval.
    /// RFC 4271 recommends (0.75, 1.0) for ConnectRetryTimer and related timers.
    jitter_range: Option<(f64, f64)>,

    /// Timer state. The first value indicates if the timer is enabled. The
    /// second value indicates how much time is left.
    value: Arc<Mutex<TimerValue>>,
}

impl Timer {
    /// Create a new timer with the specified interval.
    pub fn new(interval: Duration) -> Self {
        Self {
            interval,
            jitter_range: None,
            value: Arc::new(Mutex::new(TimerValue {
                enabled: false,
                remaining: interval,
            })),
        }
    }

    /// Create a new timer with the specified interval and jitter range.
    /// The jitter_range parameter expects (min, max) where both values are
    /// factors to multiply the interval by. RFC 4271 recommends (0.75, 1.0) for
    /// ConnectRetryTimer and related timers.
    pub fn new_with_jitter(
        interval: Duration,
        jitter_range: (f64, f64),
    ) -> Self {
        Self {
            interval,
            jitter_range: Some(jitter_range),
            value: Arc::new(Mutex::new(TimerValue {
                enabled: false,
                remaining: interval,
            })),
        }
    }

    /// Make the timer tick, decrementing the value by the specified resolution.
    /// The decrementing action is saturating, so ticking once the timer has
    /// reached zero is a no-op. Use `expired` to check for expiration.
    pub fn tick(&self, resolution: Duration) {
        let mut value = lock!(self.value);
        if value.enabled {
            value.remaining = value.remaining.saturating_sub(resolution);
        }
    }

    /// Returns true if the timer is enabled.
    pub fn enabled(&self) -> bool {
        lock!(self.value).enabled
    }

    /// Enable the timer. Only enabled timers can expire.
    pub fn enable(&self) {
        lock!(self.value).enabled = true
    }

    /// Disable the timer. Only enabled timers can expire.
    pub fn disable(&self) {
        lock!(self.value).enabled = false
    }

    /// Check if the timer has expired. Returns true if the timer is enabled and
    /// has ticked down to zero.
    pub fn expired(&self) -> bool {
        let v = lock!(self.value);
        v.enabled && v.remaining.is_zero()
    }

    /// Display time remaining on this timer
    pub fn remaining(&self) -> Duration {
        lock!(self.value).remaining
    }

    /// Reset the value of a timer to the timer's interval.
    /// If jitter is configured, a new random value within the jitter range
    /// is calculated and applied to the value each time this is called.
    /// The jitter is recalculated on every reset.
    pub fn reset(&self) {
        let interval = match self.jitter_range {
            Some((min, max)) => {
                use rand::Rng;
                let mut rng = rand::thread_rng();
                let factor = rng.gen_range(min..=max);
                self.interval.mul_f64(factor)
            }
            None => self.interval,
        };
        lock!(self.value).remaining = interval;
    }

    /// Reset the timer to the interval and enable it.
    pub fn restart(&self) {
        self.reset();
        self.enable();
    }

    /// Disable and zero the timer.
    pub fn stop(&self) {
        self.disable();
        self.reset();
    }

    /// Update the jitter range for this timer. The new jitter will be applied
    /// on the next restart() call.
    pub fn set_jitter_range(&mut self, jitter_range: Option<(f64, f64)>) {
        self.jitter_range = jitter_range;
    }
}

impl Display for Timer {
    fn fmt(&self, f: &mut Formatter<'_>) -> std::fmt::Result {
        let value = lock!(self.value);
        write!(
            f,
            "Timer {{ interval: {}.{:03}s, {} }}",
            self.interval.as_secs(),
            self.interval.subsec_millis(),
            value
        )
    }
}

/// Clock for session-level timers that persist across connections
#[derive(Clone, Debug)]
pub struct SessionClock {
    pub resolution: Duration,
    pub timers: Arc<SessionTimers>,
    pub join_handle: Arc<JoinHandle<()>>,
    shutdown: Arc<AtomicBool>,
}

impl SessionClock {
    pub fn new<Cnx: BgpConnection + 'static>(
        resolution: Duration,
        connect_retry_interval: Duration,
        idle_hold_interval: Duration,
        connect_retry_jitter: Option<(f64, f64)>,
        idle_hold_jitter: Option<(f64, f64)>,
        event_tx: Sender<FsmEvent<Cnx>>,
        log: Logger,
    ) -> Self {
        let shutdown = Arc::new(AtomicBool::new(false));
        let timers = Arc::new(SessionTimers {
            connect_retry: Mutex::new(match connect_retry_jitter {
                Some(jitter) => {
                    Timer::new_with_jitter(connect_retry_interval, jitter)
                }
                None => Timer::new(connect_retry_interval),
            }),
            idle_hold: Mutex::new(match idle_hold_jitter {
                Some(jitter) => {
                    Timer::new_with_jitter(idle_hold_interval, jitter)
                }
                None => Timer::new(idle_hold_interval),
            }),
        });
        let join_handle = Arc::new(Self::run(
            resolution,
            timers.clone(),
            event_tx,
            shutdown.clone(),
            log,
        ));
        Self {
            resolution,
            timers,
            join_handle,
            shutdown,
        }
    }

    fn run<Cnx: BgpConnection + 'static>(
        resolution: Duration,
        timers: Arc<SessionTimers>,
        event_tx: Sender<FsmEvent<Cnx>>,
        shutdown: Arc<AtomicBool>,
        log: Logger,
    ) -> JoinHandle<()> {
<<<<<<< HEAD
        spawn(move || loop {
            if shutdown.load(Ordering::Relaxed) {
                break;
            }
            sleep(resolution);
=======
        spawn(move || {
            loop {
                if shutdown.load(Ordering::Relaxed) {
                    return;
                }
                Self::step_all(
                    resolution,
                    timers.clone(),
                    s.clone(),
                    log.clone(),
                );
                sleep(resolution);
            }
        })
    }
>>>>>>> 5df14eeb

            Self::check_timer(
                resolution,
                &lock!(timers.connect_retry),
                FsmEvent::Session(SessionEvent::ConnectRetryTimerExpires),
                event_tx.clone(),
                &log,
            );

            Self::check_timer(
                resolution,
                &lock!(timers.idle_hold),
                FsmEvent::Session(SessionEvent::IdleHoldTimerExpires),
                event_tx.clone(),
                &log,
            );
        })
    }

    fn check_timer<Cnx: BgpConnection + 'static>(
        resolution: Duration,
        timer: &Timer,
        event: FsmEvent<Cnx>,
        event_tx: Sender<FsmEvent<Cnx>>,
        log: &Logger,
    ) {
        timer.tick(resolution);
        if timer.expired() {
            if let Err(e) = event_tx.send(event) {
                error!(
                    log,
                    "{} send {:?} error: {e}",
                    UNIT_TIMER,
                    "session_timer_event"
                );
            }
        }
    }

    pub fn stop_all(&self) {
        let timers = &self.timers;
        lock!(timers.connect_retry).stop();
        lock!(timers.idle_hold).stop();
    }
}

impl Display for SessionClock {
    fn fmt(&self, f: &mut Formatter<'_>) -> std::fmt::Result {
        let connect_retry = lock!(self.timers.connect_retry);
        let idle_hold = lock!(self.timers.idle_hold);
        write!(
            f,
            "SessionClock {{ resolution: {}.{:03}s, connect_retry: {}, idle_hold: {} }}",
            self.resolution.as_secs(),
            self.resolution.subsec_millis(),
            connect_retry,
            idle_hold
        )
    }
}

impl Drop for SessionClock {
    fn drop(&mut self) {
        // Only signal shutdown when this is the last clone being dropped.
        // Since all fields are Arc-wrapped and shared across clones, we check
        // if this is the final reference before stopping the clock thread.
        if Arc::strong_count(&self.shutdown) == 1 {
            self.shutdown.store(true, Ordering::Relaxed);
        }
    }
}

/// Clock for connection-level timers tied to individual connections
#[derive(Clone, Debug)]
pub struct ConnectionClock {
    pub resolution: Duration,
    pub timers: Arc<ConnectionTimers>,
    pub join_handle: Arc<JoinHandle<()>>,
    pub conn_id: ConnectionId,
    shutdown: Arc<AtomicBool>,
}

impl ConnectionClock {
    pub fn new<Cnx: BgpConnection + 'static>(
        resolution: Duration,
        keepalive_interval: Duration,
        hold_interval: Duration,
        delay_open_interval: Duration,
        conn_id: ConnectionId,
        event_tx: Sender<FsmEvent<Cnx>>,
        log: Logger,
    ) -> Self {
        let shutdown = Arc::new(AtomicBool::new(false));
        let timers = Arc::new(ConnectionTimers {
            keepalive: Mutex::new(Timer::new(keepalive_interval)),
            hold: Mutex::new(Timer::new(hold_interval)),
            delay_open: Mutex::new(Timer::new(delay_open_interval)),
            config_hold_time: hold_interval,
            config_keepalive_time: keepalive_interval,
        });
        let join_handle = Arc::new(Self::run(
            resolution,
            timers.clone(),
            conn_id,
            event_tx,
            shutdown.clone(),
            log,
        ));
        Self {
            resolution,
            timers,
            join_handle,
            conn_id,
            shutdown,
        }
    }

    fn run<Cnx: BgpConnection + 'static>(
        resolution: Duration,
        timers: Arc<ConnectionTimers>,
        conn_id: ConnectionId,
        event_tx: Sender<FsmEvent<Cnx>>,
        shutdown: Arc<AtomicBool>,
        log: Logger,
    ) -> JoinHandle<()> {
        spawn(move || loop {
            if shutdown.load(Ordering::Relaxed) {
                break;
            }
            sleep(resolution);

            Self::check_timer(
                resolution,
                &lock!(timers.keepalive),
                FsmEvent::Connection(ConnectionEvent::KeepaliveTimerExpires(
                    conn_id,
                )),
                event_tx.clone(),
                &log,
            );

            Self::check_timer(
                resolution,
                &lock!(timers.hold),
                FsmEvent::Connection(ConnectionEvent::HoldTimerExpires(
                    conn_id,
                )),
                event_tx.clone(),
                &log,
            );

            Self::check_timer(
                resolution,
                &lock!(timers.delay_open),
                FsmEvent::Connection(ConnectionEvent::DelayOpenTimerExpires(
                    conn_id,
                )),
                event_tx.clone(),
                &log,
            );
        })
    }

    fn check_timer<Cnx: BgpConnection + 'static>(
        resolution: Duration,
        timer: &Timer,
        event: FsmEvent<Cnx>,
        event_tx: Sender<FsmEvent<Cnx>>,
        log: &Logger,
    ) {
        timer.tick(resolution);
        if timer.expired() {
            if let Err(e) = event_tx.send(event) {
                error!(
                    log,
                    "{} send {:?} error: {e}",
                    UNIT_TIMER,
                    "connection_timer_event"
                );
            }
        }
    }

    pub fn disable_all(&self) {
        let timers = &self.timers;
        lock!(timers.keepalive).disable();
        lock!(timers.hold).disable();
        lock!(timers.delay_open).disable();
    }
}

impl Display for ConnectionClock {
    fn fmt(&self, f: &mut Formatter<'_>) -> std::fmt::Result {
        let keepalive = lock!(self.timers.keepalive);
        let hold = lock!(self.timers.hold);
        let delay_open = lock!(self.timers.delay_open);
        write!(
            f,
            "ConnectionClock {{ conn_id: {}, resolution: {}.{:03}s, keepalive: {}, hold: {}, delay_open: {} }}",
            self.conn_id.short(),
            self.resolution.as_secs(),
            self.resolution.subsec_millis(),
            keepalive,
            hold,
            delay_open
        )
    }
}

impl Drop for ConnectionClock {
    fn drop(&mut self) {
        // Only signal shutdown when this is the last clone being dropped.
        // Since all fields are Arc-wrapped and shared across clones, we check
        // if this is the final reference before stopping the clock thread.
        if Arc::strong_count(&self.shutdown) == 1 {
            self.shutdown.store(true, Ordering::Relaxed);
        }
    }
}<|MERGE_RESOLUTION|>--- conflicted
+++ resolved
@@ -5,12 +5,8 @@
 use crate::connection::{BgpConnection, ConnectionId};
 use crate::session::{ConnectionEvent, FsmEvent, SessionEvent};
 use mg_common::lock;
-<<<<<<< HEAD
-use slog::{error, Logger};
+use slog::{Logger, error};
 use std::fmt::{Display, Formatter};
-=======
-use slog::{Logger, error};
->>>>>>> 5df14eeb
 use std::sync::atomic::{AtomicBool, Ordering};
 use std::sync::mpsc::Sender;
 use std::sync::{Arc, Mutex};
@@ -253,49 +249,33 @@
         shutdown: Arc<AtomicBool>,
         log: Logger,
     ) -> JoinHandle<()> {
-<<<<<<< HEAD
-        spawn(move || loop {
-            if shutdown.load(Ordering::Relaxed) {
-                break;
-            }
-            sleep(resolution);
-=======
         spawn(move || {
             loop {
                 if shutdown.load(Ordering::Relaxed) {
-                    return;
+                    break;
                 }
-                Self::step_all(
+                sleep(resolution);
+
+                Self::step(
                     resolution,
-                    timers.clone(),
-                    s.clone(),
-                    log.clone(),
+                    &lock!(timers.connect_retry),
+                    FsmEvent::Session(SessionEvent::ConnectRetryTimerExpires),
+                    event_tx.clone(),
+                    &log,
                 );
-                sleep(resolution);
+
+                Self::step(
+                    resolution,
+                    &lock!(timers.idle_hold),
+                    FsmEvent::Session(SessionEvent::IdleHoldTimerExpires),
+                    event_tx.clone(),
+                    &log,
+                );
             }
         })
     }
->>>>>>> 5df14eeb
-
-            Self::check_timer(
-                resolution,
-                &lock!(timers.connect_retry),
-                FsmEvent::Session(SessionEvent::ConnectRetryTimerExpires),
-                event_tx.clone(),
-                &log,
-            );
-
-            Self::check_timer(
-                resolution,
-                &lock!(timers.idle_hold),
-                FsmEvent::Session(SessionEvent::IdleHoldTimerExpires),
-                event_tx.clone(),
-                &log,
-            );
-        })
-    }
-
-    fn check_timer<Cnx: BgpConnection + 'static>(
+
+    fn step<Cnx: BgpConnection + 'static>(
         resolution: Duration,
         timer: &Timer,
         event: FsmEvent<Cnx>,
@@ -303,15 +283,13 @@
         log: &Logger,
     ) {
         timer.tick(resolution);
-        if timer.expired() {
-            if let Err(e) = event_tx.send(event) {
-                error!(
-                    log,
-                    "{} send {:?} error: {e}",
-                    UNIT_TIMER,
-                    "session_timer_event"
-                );
-            }
+        if timer.expired()
+            && let Err(e) = event_tx.send(event)
+        {
+            error!(
+                log,
+                "{} send {:?} error: {e}", UNIT_TIMER, "session_timer_event"
+            );
         }
     }
 
@@ -401,45 +379,47 @@
         shutdown: Arc<AtomicBool>,
         log: Logger,
     ) -> JoinHandle<()> {
-        spawn(move || loop {
-            if shutdown.load(Ordering::Relaxed) {
-                break;
+        spawn(move || {
+            loop {
+                if shutdown.load(Ordering::Relaxed) {
+                    break;
+                }
+                sleep(resolution);
+
+                Self::step(
+                    resolution,
+                    &lock!(timers.keepalive),
+                    FsmEvent::Connection(
+                        ConnectionEvent::KeepaliveTimerExpires(conn_id),
+                    ),
+                    event_tx.clone(),
+                    &log,
+                );
+
+                Self::step(
+                    resolution,
+                    &lock!(timers.hold),
+                    FsmEvent::Connection(ConnectionEvent::HoldTimerExpires(
+                        conn_id,
+                    )),
+                    event_tx.clone(),
+                    &log,
+                );
+
+                Self::step(
+                    resolution,
+                    &lock!(timers.delay_open),
+                    FsmEvent::Connection(
+                        ConnectionEvent::DelayOpenTimerExpires(conn_id),
+                    ),
+                    event_tx.clone(),
+                    &log,
+                );
             }
-            sleep(resolution);
-
-            Self::check_timer(
-                resolution,
-                &lock!(timers.keepalive),
-                FsmEvent::Connection(ConnectionEvent::KeepaliveTimerExpires(
-                    conn_id,
-                )),
-                event_tx.clone(),
-                &log,
-            );
-
-            Self::check_timer(
-                resolution,
-                &lock!(timers.hold),
-                FsmEvent::Connection(ConnectionEvent::HoldTimerExpires(
-                    conn_id,
-                )),
-                event_tx.clone(),
-                &log,
-            );
-
-            Self::check_timer(
-                resolution,
-                &lock!(timers.delay_open),
-                FsmEvent::Connection(ConnectionEvent::DelayOpenTimerExpires(
-                    conn_id,
-                )),
-                event_tx.clone(),
-                &log,
-            );
         })
     }
 
-    fn check_timer<Cnx: BgpConnection + 'static>(
+    fn step<Cnx: BgpConnection + 'static>(
         resolution: Duration,
         timer: &Timer,
         event: FsmEvent<Cnx>,
@@ -447,15 +427,13 @@
         log: &Logger,
     ) {
         timer.tick(resolution);
-        if timer.expired() {
-            if let Err(e) = event_tx.send(event) {
-                error!(
-                    log,
-                    "{} send {:?} error: {e}",
-                    UNIT_TIMER,
-                    "connection_timer_event"
-                );
-            }
+        if timer.expired()
+            && let Err(e) = event_tx.send(event)
+        {
+            error!(
+                log,
+                "{} send {:?} error: {e}", UNIT_TIMER, "connection_timer_event"
+            );
         }
     }
 
