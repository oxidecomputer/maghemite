--- conflicted
+++ resolved
@@ -6,7 +6,7 @@
     clock::ConnectionClock,
     connection::{
         BgpConnection, BgpConnector, BgpListener, ConnectionCreator,
-        ConnectionId, MAX_MD5SIG_KEYLEN,
+        ConnectionId,
     },
     error::Error,
     log::{connection_log, connection_log_lite},
@@ -18,8 +18,6 @@
         ConnectionEvent, FsmEvent, SessionEndpoint, SessionEvent, SessionInfo,
     },
 };
-<<<<<<< HEAD
-use libc::{c_int, sockaddr_storage};
 use mg_common::lock;
 use slog::Logger;
 use std::{
@@ -28,39 +26,19 @@
     io::Write,
     net::{IpAddr, SocketAddr, TcpListener, TcpStream, ToSocketAddrs},
     sync::atomic::AtomicBool,
-    sync::{mpsc::Sender, Arc, Mutex},
+    sync::{Arc, Mutex, mpsc::Sender},
     thread::spawn,
     time::Duration,
 };
 
 const UNIT_CONNECTION: &str = "connection_tcp";
 
-=======
-use crate::session::FsmEvent;
-use crate::to_canonical;
-use libc::c_int;
-#[cfg(target_os = "linux")]
-use libc::sockaddr_storage;
-use mg_common::lock;
-use slog::{Logger, error, info, trace, warn};
-use std::collections::BTreeMap;
-use std::io::Read;
-use std::io::Write;
-use std::net::{IpAddr, SocketAddr, TcpListener, TcpStream, ToSocketAddrs};
-use std::os::fd::AsRawFd;
-use std::sync::atomic::AtomicBool;
-use std::sync::mpsc::Sender;
-use std::sync::{Arc, Mutex};
-use std::thread::spawn;
-use std::time::Duration;
-
 #[cfg(target_os = "illumos")]
 use itertools::Itertools;
->>>>>>> 5df14eeb
 #[cfg(target_os = "linux")]
-use libc::{IP_MINTTL, TCP_MD5SIG};
+use libc::{IP_MINTTL, TCP_MD5SIG, sockaddr_storage};
 #[cfg(any(target_os = "linux", target_os = "illumos"))]
-use libc::{IPPROTO_IP, IPPROTO_IPV6, IPPROTO_TCP, c_void};
+use libc::{IPPROTO_IP, IPPROTO_IPV6, IPPROTO_TCP, c_int, c_void};
 #[cfg(target_os = "illumos")]
 use {
     itertools::Itertools,
@@ -68,7 +46,7 @@
 };
 #[cfg(any(target_os = "linux", target_os = "illumos"))]
 use {
-    libc::{c_void, IPPROTO_IP, IPPROTO_IPV6, IPPROTO_TCP},
+    libc::{IPPROTO_IP, IPPROTO_IPV6, IPPROTO_TCP, c_void},
     std::os::fd::AsRawFd,
 };
 
@@ -375,17 +353,17 @@
             };
 
             // Apply TTL if specified
-            if let Some(ttl) = config.min_ttl {
-                if let Err(e) = apply_min_ttl(&new_conn, ttl, peer) {
-                    connection_log_lite!(log,
-                        warn,
-                        "failed to apply min TTL for {peer}: {e}";
-                        "creator" => ConnectionCreator::Connector.as_str(),
-                        "peer" => format!("{peer}"),
-                        "error" => format!("{e}")
-                    );
-                    return;
-                }
+            if let Some(ttl) = config.min_ttl
+                && let Err(e) = apply_min_ttl(&new_conn, ttl, peer)
+            {
+                connection_log_lite!(log,
+                    warn,
+                    "failed to apply min TTL for {peer}: {e}";
+                    "creator" => ConnectionCreator::Connector.as_str(),
+                    "peer" => format!("{peer}"),
+                    "error" => format!("{e}")
+                );
+                return;
             }
 
             // Determine the actual source address
@@ -699,20 +677,20 @@
         creator: ConnectionCreator,
         conn_id: ConnectionId,
     ) {
-        if !timeout.is_zero() {
-            if let Err(e) = conn.set_read_timeout(Some(timeout)) {
-                connection_log_lite!(log,
-                    error,
-                    "failed to set read timeout in recv loop for {peer} (conn_id: {}): {e}",
-                    conn_id.short();
-                    "creator" => creator.as_str(),
-                    "connection" => format!("{conn:?}"),
-                    "connection_peer" => format!("{peer}"),
-                    "connection_id" => conn_id.short(),
-                    "error" => format!("{e}")
-                );
-                return;
-            }
+        if !timeout.is_zero()
+            && let Err(e) = conn.set_read_timeout(Some(timeout))
+        {
+            connection_log_lite!(log,
+                error,
+                "failed to set read timeout in recv loop for {peer} (conn_id: {}): {e}",
+                conn_id.short();
+                "creator" => creator.as_str(),
+                "connection" => format!("{conn:?}"),
+                "connection_peer" => format!("{peer}"),
+                "connection_id" => conn_id.short(),
+                "error" => format!("{e}")
+            );
+            return;
         }
 
         let l = log.clone();
@@ -720,7 +698,6 @@
         spawn(move || {
             loop {
                 if dropped.load(std::sync::atomic::Ordering::Relaxed) {
-<<<<<<< HEAD
                     connection_log_lite!(l, info,
                         "recv loop dropped (peer: {peer}, conn_id: {}), closing..",
                         conn_id.short();
@@ -777,25 +754,6 @@
                         break;
                     }
                 }
-=======
-                    break;
-                }
-                match Self::recv_msg(&mut conn, dropped.clone(), &log) {
-                    Ok(msg) => {
-                        trace!(log, "[{peer}] recv: {msg:#?}");
-                        if let Err(e) = event_tx.send(FsmEvent::Message(msg)) {
-                            warn!(
-                                log,
-                                "[{peer}] connection: error sending event {e}"
-                            );
-                            break;
-                        }
-                    }
-                    Err(_e) => {
-                        //TODO log?
-                    }
-                }
->>>>>>> 5df14eeb
             }
             connection_log_lite!(l, info,
                 "recv loop closed (peer: {peer}, conn_id: {})",
@@ -1087,24 +1045,15 @@
         let dropped = self.dropped.clone();
         let log = self.log.clone();
         let sas = self.sas.clone();
-<<<<<<< HEAD
         let conn = self.conn();
-        spawn(move || loop {
-            sleep(PFKEY_KEEPALIVE);
-            if dropped.load(std::sync::atomic::Ordering::Relaxed) {
-                break;
-            }
-            Self::do_sa_keepalive(&sas, &log, conn);
-=======
         spawn(move || {
             loop {
                 sleep(PFKEY_KEEPALIVE);
                 if dropped.load(std::sync::atomic::Ordering::Relaxed) {
                     break;
                 }
-                Self::do_sa_keepalive(&sas, &log);
-            }
->>>>>>> 5df14eeb
+                Self::do_sa_keepalive(&sas, &log, conn);
+            }
         });
     }
 
