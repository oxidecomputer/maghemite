--- conflicted
+++ resolved
@@ -3,6 +3,7 @@
 // file, You can obtain one at https://mozilla.org/MPL/2.0/.
 
 use crate::{
+    IO_TIMEOUT,
     clock::SessionClock,
     config::PeerConfig,
     connection::{
@@ -19,7 +20,6 @@
     },
     policy::{CheckerResult, ShaperResult},
     router::Router,
-    IO_TIMEOUT,
 };
 use mg_common::{lock, read_lock, write_lock};
 use rdb::{Asn, BgpPathProperties, Db, ImportExportPolicy, Prefix, Prefix4};
@@ -33,9 +33,9 @@
     fmt::{self, Display, Formatter},
     net::SocketAddr,
     sync::{
+        Arc, Mutex, RwLock,
         atomic::{AtomicBool, AtomicU64, Ordering},
         mpsc::RecvTimeoutError,
-        Arc, Mutex, RwLock,
     },
     time::{Duration, Instant},
 };
@@ -1207,10 +1207,10 @@
 
         // If this was the primary connection, either promote another connection
         // or reset it to None
-        if let Some(primary_id) = self.get_primary_conn_id() {
-            if primary_id == *conn_id {
-                self.set_primary_conn(None);
-            }
+        if let Some(primary_id) = self.get_primary_conn_id()
+            && primary_id == *conn_id
+        {
+            self.set_primary_conn(None);
         }
     }
 
@@ -1228,8 +1228,8 @@
     pub fn get_primary_conn_id(&self) -> Option<ConnectionId> {
         if let Some(ref primary) = *lock!(self.primary) {
             match primary {
-                ConnectionKind::Partial(ref p) => Some(*p.id()),
-                ConnectionKind::Full(ref pc) => Some(*pc.conn.id()),
+                ConnectionKind::Partial(p) => Some(*p.id()),
+                ConnectionKind::Full(pc) => Some(*pc.conn.id()),
             }
         } else {
             None
@@ -2125,10 +2125,10 @@
                         }
 
                         ConnectionEvent::DelayOpenTimerExpires(ref conn_id) => {
-                            if let Some(conn) = self.get_conn(conn_id) {
-                                if !conn_timer!(conn, delay_open).enabled() {
-                                    continue;
-                                }
+                            if let Some(conn) = self.get_conn(conn_id)
+                                && !conn_timer!(conn, delay_open).enabled()
+                            {
+                                continue;
                             }
                             session_log_lite!(self, warn,
                                 "rx connection fsm event {} (conn_id: {}), but not allowed in this state. ignoring..",
@@ -5196,35 +5196,7 @@
 
     /// Handle an open message
     fn handle_open(&self, conn: &Cnx, om: &OpenMessage) -> Result<(), Error> {
-<<<<<<< HEAD
         let remote_asn = om.asn();
-        if let Some(expected_remote_asn) = lock!(self.session).remote_asn {
-            if remote_asn != expected_remote_asn {
-                self.send_notification(
-                    conn,
-                    ErrorCode::Open,
-                    ErrorSubcode::Open(
-                        crate::messages::OpenErrorSubcode::BadPeerAS,
-                    ),
-                );
-                self.unregister_conn(conn.id());
-                return Err(Error::UnexpectedAsn(ExpectationMismatch {
-                    expected: expected_remote_asn,
-                    got: remote_asn,
-                }));
-            }
-=======
-        let mut remote_asn = om.asn as u32;
-        let remote_id = om.id;
-        for p in &om.parameters {
-            if let OptionalParameter::Capabilities(caps) = p {
-                for c in caps {
-                    if let Capability::FourOctetAs { asn } = c {
-                        remote_asn = *asn;
-                    }
-                }
-            }
-        }
         if let Some(expected_remote_asn) = lock!(self.session).remote_asn
             && remote_asn != expected_remote_asn
         {
@@ -5235,11 +5207,11 @@
                     crate::messages::OpenErrorSubcode::BadPeerAS,
                 ),
             );
+            self.unregister_conn(conn.id());
             return Err(Error::UnexpectedAsn(ExpectationMismatch {
                 expected: expected_remote_asn,
                 got: remote_asn,
             }));
->>>>>>> 5df14eeb
         }
         if let Some(checker) = read_lock!(self.router.policy.checker).as_ref() {
             match crate::policy::check_incoming_open(
@@ -5252,12 +5224,9 @@
                 Ok(result) => match result {
                     CheckerResult::Accept => {}
                     CheckerResult::Drop => {
-<<<<<<< HEAD
                         // XXX: This can probably be removed with more robust
                         //      policy handling
                         self.unregister_conn(conn.id());
-=======
->>>>>>> 5df14eeb
                         return Err(Error::PolicyCheckFailed);
                     }
                 },
@@ -5495,7 +5464,6 @@
         }
     }
 
-<<<<<<< HEAD
     fn is_ebgp(&self) -> Option<bool> {
         if let Some(ConnectionKind::Full(ref pc)) = *lock!(self.primary) {
             if pc.asn != self.asn.as_u32() {
@@ -5503,13 +5471,6 @@
             } else {
                 return Some(false);
             }
-=======
-    fn is_ebgp(&self) -> bool {
-        if let Some(remote) = lock!(self.session).remote_asn
-            && remote != self.asn.as_u32()
-        {
-            return true;
->>>>>>> 5df14eeb
         }
         None
     }
@@ -5598,15 +5559,15 @@
                 .push(PathAttributeValue::MultiExitDisc(med).into());
         }
 
-        if let Some(ibgp) = self.is_ibgp() {
-            if ibgp {
-                update.path_attributes.push(
-                    PathAttributeValue::LocalPref(
-                        lock!(self.session).local_pref.unwrap_or(0),
-                    )
-                    .into(),
-                );
-            }
+        if let Some(ibgp) = self.is_ibgp()
+            && ibgp
+        {
+            update.path_attributes.push(
+                PathAttributeValue::LocalPref(
+                    lock!(self.session).local_pref.unwrap_or(0),
+                )
+                .into(),
+            );
         }
 
         let cs: Vec<Community> = lock!(self.session)
@@ -6104,23 +6065,17 @@
         self.check_for_self_in_path(update)?;
         self.check_nexthop_self(update)?;
         let info = lock!(self.session);
-<<<<<<< HEAD
         if info.enforce_first_as {
-=======
-        if info.enforce_first_as
-            && let Some(peer_as) = info.remote_asn
+            self.enforce_first_as(update, peer_as)?;
+        }
+        Ok(())
+    }
+
+    fn apply_static_update_policy(&self, update: &mut UpdateMessage) {
+        if let Some(ebgp) = self.is_ebgp()
+            && ebgp
         {
->>>>>>> 5df14eeb
-            self.enforce_first_as(update, peer_as)?;
-        }
-        Ok(())
-    }
-
-    fn apply_static_update_policy(&self, update: &mut UpdateMessage) {
-        if let Some(ebgp) = self.is_ebgp() {
-            if ebgp {
-                update.clear_local_pref()
-            }
+            update.clear_local_pref()
         }
         if let Some(pref) = lock!(self.session).local_pref {
             update.set_local_pref(pref);
@@ -6179,10 +6134,11 @@
             None => return Err(Error::MissingNexthop),
         };
         for prefix in &update.nlri {
-            if let rdb::Prefix::V4(p4) = prefix {
-                if p4.length == 32 && p4.value == nexthop {
-                    return Err(Error::NexthopSelf(p4.value.into()));
-                }
+            if let rdb::Prefix::V4(p4) = prefix
+                && p4.length == 32
+                && p4.value == nexthop
+            {
+                return Err(Error::NexthopSelf(p4.value.into()));
             }
         }
         Ok(())
@@ -6237,33 +6193,6 @@
         lock!(self.last_state_change).elapsed()
     }
 
-<<<<<<< HEAD
-=======
-    pub fn ensure_connection_policy(&self, conn: &Cnx) -> anyhow::Result<()> {
-        if let Some(md5_key) = lock!(self.session).md5_auth_key.clone() {
-            let mut key = [0u8; MAX_MD5SIG_KEYLEN];
-            let len = md5_key.len();
-            if len > MAX_MD5SIG_KEYLEN {
-                return Err(anyhow::anyhow!(
-                    "md5 key too long, max size is {}",
-                    MAX_MD5SIG_KEYLEN
-                ));
-            }
-            key[..len].copy_from_slice(md5_key.as_bytes());
-            if let Err(e) = conn.set_md5_sig(len as u16, key) {
-                return Err(anyhow::anyhow!("failed to set md5 key: {e}"));
-            }
-        }
-        if let Some(ttl) = lock!(self.session).min_ttl
-            && let Err(e) = conn.set_min_ttl(ttl)
-        {
-            return Err(anyhow::anyhow!("failed to set min ttl: {e}"));
-        }
-
-        Ok(())
-    }
-
->>>>>>> 5df14eeb
     pub fn update_session_parameters(
         &self,
         cfg: PeerConfig,
