[workspace]
resolver = "2"

default-members = [
    "ddm",
    "ddmadm",
    "ddmd",
    "ddm-admin-client",
    "bfd",
    "util",
    "mg-ddm-verify",
    "tests",
    "rdb",
    "bgp",
    "mg-admin-client",
    "mgadm",
    "mgd",
    "mg-lower",
    "mg-common",
]

members = [
    "lab",
    "ddm",
    "ddmadm",
    "ddmd",
    "ddm-admin-client",
    "bfd",
    "package",
    "util",
    "mg-ddm-verify",
    "tests",
    "bgp",
    "mg-admin-client",
    "mgadm",
    "rdb",
    "mgd",
    "mg-lower",
    "mg-common",
]

[workspace.dependencies]
slog = { version = "2.7.0", features = ["max_level_trace", "release_max_level_debug"] }
slog-term = "2.9"
slog-envlogger = "2.2"
slog-async = "2.8"
slog-bunyan = "2.5"
socket2 = { version = "0.5", features = ["all"] }
ispf = { git = "https://github.com/oxidecomputer/ispf" }
serde = { version = "1.0.210", features = ["derive"] }
hostname = "0.3"
thiserror = "1.0"
# dropshot = { git = "https://github.com/oxidecomputer/dropshot", branch = "main" }
dropshot = { git = "https://github.com/seanmonstar/dropshot", branch = "hyper-v1-2.4-own-body", features = ["usdt-probes"] }
schemars = { version = "0.8", features = [ "uuid1", "chrono" ] }
tokio = { version = "1.37", features = ["full"] }
serde_repr = "0.1"
<<<<<<< HEAD
anyhow = "1.0.86"
hyper = "1.0.0"
hyper-util = { version = "0.1", features = ["full"] }
serde_json = "1.0.125"
percent-encoding = "2.3.1"
libnet = { git = "https://github.com/oxidecomputer/netadm-sys", branch = "main" }
reqwest = { version = "0.12", features = ["json", "stream", "rustls-tls"] }
reqwest11 = { package = "reqwest", version = "0.11", features = ["json", "stream", "rustls-tls"] }
progenitor = { git = "https://github.com/oxidecomputer/progenitor", branch = "dependabot/cargo/reqwest-0.12.4" }
clap = { version = "4.5.16", features = ["derive", "unstable-styles", "env"] }
=======
anyhow = "1.0.88"
hyper = "0.14.30"
serde_json = "1.0.128"
percent-encoding = "2.3.1"
libnet = { git = "https://github.com/oxidecomputer/netadm-sys", branch = "main" }
reqwest = { version = "0.11", features = ["json", "stream", "rustls-tls"] }
progenitor = { git = "https://github.com/oxidecomputer/progenitor", branch = "main" }
clap = { version = "4.5.17", features = ["derive", "unstable-styles", "env"] }
>>>>>>> 3f156c6e
tabwriter = { version = "1", features = ["ansi_formatting"] }
colored = "2.1"
ctrlc = { version = "3.4.5", features = ["termination"] }
ztest = { git = "https://github.com/oxidecomputer/falcon", branch = "main" }
anstyle = "1.0.8"
nom = "7.1"
num_enum = "0.7.3"
pretty-hex = "0.4"
pretty_assertions = "1.4"
lazy_static = "1.4"
sled = "0.34"
ciborium = "0.2.2"
http = "1.0.0"
http-body-util = "0.1"
humantime = "2.1"
rand = "0.8.5"
backoff = "0.4"
mg-common = { path = "mg-common" }
chrono = { version = "0.4.38", features = ["serde"] }
oximeter = { git = "https://github.com/oxidecomputer/omicron", branch = "main"}
oximeter-producer = { git = "https://github.com/oxidecomputer/omicron", branch = "main"}
oxnet = { git = "https://github.com/oxidecomputer/oxnet", rev = "7dacd265f1bcd0f8b47bd4805250c4f0812da206" }
omicron-common = { git = "https://github.com/oxidecomputer/omicron", branch = "main"}
internal-dns = { git = "https://github.com/oxidecomputer/omicron", branch = "main"}
uuid = { version = "1.8", features = ["serde", "v4"] }
smf = { git = "https://github.com/illumos/smf-rs", branch = "main" }
libc = "0.2"
itertools = "0.13"
rhai = { version = "1", features = ["metadata", "sync"] }

[workspace.dependencies.opte-ioctl]
git = "https://github.com/oxidecomputer/opte"
rev = "3dc9a3dd8d3c623f0cf2c659c7119ce0c026a96d"

[workspace.dependencies.oxide-vpc]
git = "https://github.com/oxidecomputer/opte"
rev = "3dc9a3dd8d3c623f0cf2c659c7119ce0c026a96d"

[workspace.dependencies.dpd-client]
git = "https://github.com/oxidecomputer/dendrite"
branch = "main"
package = "dpd-client"

[workspace.dependencies.dendrite-common]
git = "https://github.com/oxidecomputer/dendrite"
branch = "main"
package = "common"

[patch."https://github.com/oxidecomputer/oxnet"]
oxnet = {git = 'https://www.github.com/oxidecomputer/oxnet', rev = '7dacd265f1bcd0f8b47bd4805250c4f0812da206'}<|MERGE_RESOLUTION|>--- conflicted
+++ resolved
@@ -55,27 +55,16 @@
 schemars = { version = "0.8", features = [ "uuid1", "chrono" ] }
 tokio = { version = "1.37", features = ["full"] }
 serde_repr = "0.1"
-<<<<<<< HEAD
-anyhow = "1.0.86"
+anyhow = "1.0.88"
 hyper = "1.0.0"
 hyper-util = { version = "0.1", features = ["full"] }
-serde_json = "1.0.125"
+serde_json = "1.0.128"
 percent-encoding = "2.3.1"
 libnet = { git = "https://github.com/oxidecomputer/netadm-sys", branch = "main" }
 reqwest = { version = "0.12", features = ["json", "stream", "rustls-tls"] }
 reqwest11 = { package = "reqwest", version = "0.11", features = ["json", "stream", "rustls-tls"] }
 progenitor = { git = "https://github.com/oxidecomputer/progenitor", branch = "dependabot/cargo/reqwest-0.12.4" }
-clap = { version = "4.5.16", features = ["derive", "unstable-styles", "env"] }
-=======
-anyhow = "1.0.88"
-hyper = "0.14.30"
-serde_json = "1.0.128"
-percent-encoding = "2.3.1"
-libnet = { git = "https://github.com/oxidecomputer/netadm-sys", branch = "main" }
-reqwest = { version = "0.11", features = ["json", "stream", "rustls-tls"] }
-progenitor = { git = "https://github.com/oxidecomputer/progenitor", branch = "main" }
 clap = { version = "4.5.17", features = ["derive", "unstable-styles", "env"] }
->>>>>>> 3f156c6e
 tabwriter = { version = "1", features = ["ansi_formatting"] }
 colored = "2.1"
 ctrlc = { version = "3.4.5", features = ["termination"] }
