--- conflicted
+++ resolved
@@ -55,28 +55,16 @@
 schemars = { version = "0.8", features = [ "uuid1", "chrono" ] }
 tokio = { version = "1.37", features = ["full"] }
 serde_repr = "0.1"
-<<<<<<< HEAD
-anyhow = "1.0.88"
-hyper = "1.4.0"
-=======
 anyhow = "1.0.89"
 hyper = "1.4.1"
-http-body-util = "0.1"
->>>>>>> db40641f
 hyper-util = { version = "0.1", features = ["full"] }
 serde_json = "1.0.128"
 percent-encoding = "2.3.1"
 libnet = { git = "https://github.com/oxidecomputer/netadm-sys", branch = "main" }
-<<<<<<< HEAD
 reqwest = { version = "0.12", features = ["json", "stream", "rustls-tls"] }
 reqwest11 = { package = "reqwest", version = "0.11", features = ["json", "stream", "rustls-tls"] }
 progenitor = { git = "https://github.com/oxidecomputer/progenitor", branch = "dependabot/cargo/reqwest-0.12.4" }
-clap = { version = "4.5.17", features = ["derive", "unstable-styles", "env"] }
-=======
-reqwest = { version = "0.11", features = ["json", "stream", "rustls-tls"] }
-progenitor = { git = "https://github.com/oxidecomputer/progenitor", branch = "main" }
 clap = { version = "4.5.18", features = ["derive", "unstable-styles", "env"] }
->>>>>>> db40641f
 tabwriter = { version = "1", features = ["ansi_formatting"] }
 colored = "2.1"
 ctrlc = { version = "3.4.5", features = ["termination"] }
